--- conflicted
+++ resolved
@@ -35,11 +35,7 @@
 
 // UDP captures UDP related metrics.
 type UDP struct {
-<<<<<<< HEAD
 	netMetrics
-=======
-	done chan struct{}
->>>>>>> b2a696c3
 
 	bufferLen *monitoring.Uint // configured read buffer length
 	drops     *monitoring.Uint // number of udp drops noted in /proc/net/udp{,6}
@@ -48,24 +44,15 @@
 }
 
 // NewUDP returns a new UDP input metricset.
-func NewUDP(reg *monitoring.Registry, device string, buflen uint64, poll time.Duration, log *logp.Logger) *UDP {
+func NewUDP(inputName string, id string, reg *monitoring.Registry, device string, buflen uint64, poll time.Duration, log *logp.Logger) *UDP {
+	if id == "" {
+		return nil
+	}
+
 	out := &UDP{
-<<<<<<< HEAD
-
 		bufferLen:  monitoring.NewUint(reg, "udp_read_buffer_length_gauge"),
 		drops:      monitoring.NewUint(reg, "system_packet_drops"),
-		netMetrics: newNetMetrics(reg, unreg),
-=======
-		monitorRegistry: reg,
-		bufferLen:       monitoring.NewUint(reg, "udp_read_buffer_length_gauge"),
-		device:          monitoring.NewString(reg, "device"),
-		packets:         monitoring.NewUint(reg, "received_events_total"),
-		bytes:           monitoring.NewUint(reg, "received_bytes_total"),
-		rxQueue:         monitoring.NewUint(reg, "receive_queue_length"),
-		drops:           monitoring.NewUint(reg, "system_packet_drops"),
-		arrivalPeriod:   metrics.NewUniformSample(1024),
-		processingTime:  metrics.NewUniformSample(1024),
->>>>>>> b2a696c3
+		netMetrics: newNetMetrics(reg),
 	}
 
 	_ = adapter.NewGoMetrics(reg, "arrival_period", adapter.Accept).

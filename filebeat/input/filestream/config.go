// Licensed to Elasticsearch B.V. under one or more contributor
// license agreements. See the NOTICE file distributed with
// this work for additional information regarding copyright
// ownership. Elasticsearch B.V. licenses this file to you under
// the Apache License, Version 2.0 (the "License"); you may
// not use this file except in compliance with the License.
// You may obtain a copy of the License at
//
//     http://www.apache.org/licenses/LICENSE-2.0
//
// Unless required by applicable law or agreed to in writing,
// software distributed under the License is distributed on an
// "AS IS" BASIS, WITHOUT WARRANTIES OR CONDITIONS OF ANY
// KIND, either express or implied.  See the License for the
// specific language governing permissions and limitations
// under the License.

package filestream

import (
	"errors"
	"fmt"
	"strings"
	"time"

	"github.com/dustin/go-humanize"

	loginp "github.com/elastic/beats/v7/filebeat/input/filestream/internal/input-logfile"
	"github.com/elastic/beats/v7/libbeat/common/match"
	"github.com/elastic/beats/v7/libbeat/reader/parser"
	"github.com/elastic/beats/v7/libbeat/reader/readfile"
	conf "github.com/elastic/elastic-agent-libs/config"
	"github.com/elastic/elastic-agent-libs/logp"
)

// Config stores the options of a file stream.
type config struct {
	Reader readerConfig `config:",inline"`

	ID           string          `config:"id"`
	Paths        []string        `config:"paths"`
	Close        closerConfig    `config:"close"`
	FileWatcher  *conf.Namespace `config:"prospector"`
	FileIdentity *conf.Namespace `config:"file_identity"`

	// -1 means that registry will never be cleaned
	CleanInactive  time.Duration      `config:"clean_inactive" validate:"min=-1"`
	CleanRemoved   bool               `config:"clean_removed"`
	HarvesterLimit uint32             `config:"harvester_limit" validate:"min=0"`
	IgnoreOlder    time.Duration      `config:"ignore_older"`
	IgnoreInactive ignoreInactiveType `config:"ignore_inactive"`
	Rotation       *conf.Namespace    `config:"rotation"`
<<<<<<< HEAD
	TakeOver       takeOverConfig     `config:"take_over"`
	Delete         deleterConfig      `config:"delete"`
=======
>>>>>>> f0b0f2a9

	// TakeOver is also independently parsed by InputManager.Create
	// (see internal/input-logfile/manager.go).
	TakeOver loginp.TakeOverConfig `config:"take_over"`
	// AllowIDDuplication is used by InputManager.Create
	// (see internal/input-logfile/manager.go).
	AllowIDDuplication bool `config:"allow_deprecated_id_duplication"`
}

<<<<<<< HEAD
type takeOverConfig struct {
	Enabled bool     `config:"enabled"`
	FromIDs []string `config:"from_ids"`
}

type deleterConfig struct {
	Enabled     bool          `config:"enabled"`
	GracePeriod time.Duration `config:"grace_period"`

	// configurable for testing
	retries      int           `config:"-"`
	retryBackoff time.Duration `config:"-"`
}

=======
>>>>>>> f0b0f2a9
type closerConfig struct {
	OnStateChange stateChangeCloserConfig `config:"on_state_change"`
	Reader        readerCloserConfig      `config:"reader"`
}

type readerCloserConfig struct {
	AfterInterval time.Duration `config:"after_interval"`
	OnEOF         bool          `config:"on_eof"`
}

type stateChangeCloserConfig struct {
	CheckInterval time.Duration `config:"check_interval" validate:"nonzero"`
	Inactive      time.Duration `config:"inactive"`
	Removed       bool          `config:"removed"`
	Renamed       bool          `config:"renamed"`
}

type readerConfig struct {
	Backoff        backoffConfig           `config:"backoff"`
	BufferSize     int                     `config:"buffer_size"`
	Encoding       string                  `config:"encoding"`
	ExcludeLines   []match.Matcher         `config:"exclude_lines"`
	IncludeLines   []match.Matcher         `config:"include_lines"`
	LineTerminator readfile.LineTerminator `config:"line_terminator"`
	MaxBytes       int                     `config:"message_max_bytes" validate:"min=0,nonzero"`
	Tail           bool                    `config:"seek_to_tail"`

	Parsers parser.Config `config:",inline"`
}

type backoffConfig struct {
	Init time.Duration `config:"init" validate:"nonzero"`
	Max  time.Duration `config:"max" validate:"nonzero"`
}

type rotationConfig struct {
	Strategy *conf.Namespace `config:"strategy" validate:"required"`
}

type commonRotationConfig struct {
	SuffixRegex string `config:"suffix_regex" validate:"required"`
	DateFormat  string `config:"dateformat"`
}

type copyTruncateConfig commonRotationConfig

func defaultConfig() config {
	return config{
		Reader:         defaultReaderConfig(),
		Paths:          []string{},
		Close:          defaultCloserConfig(),
		CleanInactive:  -1,
		CleanRemoved:   true,
		HarvesterLimit: 0,
		IgnoreOlder:    0,
		Delete:         defaultDeleterConfig(),
	}
}

func defaultCloserConfig() closerConfig {
	return closerConfig{
		OnStateChange: stateChangeCloserConfig{
			CheckInterval: 5 * time.Second,
			Removed:       defaultCloserOnStateChangeRemoved(),
			Inactive:      5 * time.Minute,
			Renamed:       false,
		},
		Reader: readerCloserConfig{
			OnEOF:         false,
			AfterInterval: 0 * time.Second,
		},
	}
}

func defaultReaderConfig() readerConfig {
	return readerConfig{
		Backoff: backoffConfig{
			Init: 2 * time.Second,
			Max:  10 * time.Second,
		},
		BufferSize:     16 * humanize.KiByte,
		LineTerminator: readfile.AutoLineTerminator,
		MaxBytes:       10 * humanize.MiByte,
		Tail:           false,
	}
}

func defaultDeleterConfig() deleterConfig {
	return deleterConfig{
		GracePeriod:  30 * time.Minute,
		retries:      5,
		retryBackoff: 2 * time.Second,
	}
}

func (c *config) Validate() error {
	if len(c.Paths) == 0 {
		return fmt.Errorf("no path is configured")
	}

	if c.AllowIDDuplication {
		logp.L().Named("input.filestream").Warn(
			"setting `allow_deprecated_id_duplication` will lead to data " +
				"duplication and incomplete input metrics, it's use is " +
				"highly discouraged.")
	}

	if c.AllowIDDuplication && c.TakeOver.Enabled {
		return errors.New("allow_deprecated_id_duplication and take_over " +
			"cannot be enabled at the same time")
	}

	if c.ID == "" && c.TakeOver.Enabled {
		return errors.New("'take_over' mode is only allowed if an input ID is set")
	}

	return nil
}

// ValidateInputIDs checks all filestream inputs to ensure all input IDs are
// unique. If there is a duplicated ID, it logs an error containing the offending
// input configurations and returns an error containing the duplicated IDs.
// A single empty ID is a valid ID as it's unique, however multiple empty IDs
// are not unique and are therefore are treated as any other duplicated ID.
func ValidateInputIDs(inputs []*conf.C, logger *logp.Logger) error {
	duplicatedConfigs := make(map[string][]*conf.C)
	var duplicates []string
	for _, input := range inputs {
		fsInput := struct {
			ID   string `config:"id"`
			Type string `config:"type"`
		}{}
		err := input.Unpack(&fsInput)
		if err != nil {
			return fmt.Errorf("failed to unpack filestream input configuration: %w", err)
		}
		if fsInput.Type == "filestream" {
			duplicatedConfigs[fsInput.ID] = append(duplicatedConfigs[fsInput.ID], input)
			// we just need to collect the duplicated IDs once, therefore collect
			// it only the first time we see a duplicated ID.
			if len(duplicatedConfigs[fsInput.ID]) == 2 {
				duplicates = append(duplicates, fsInput.ID)
			}
		}
	}

	if len(duplicates) != 0 {
		jsonDupCfg := collectOffendingInputs(duplicates, duplicatedConfigs)
		logger.Errorw("filestream inputs with duplicated IDs", "inputs", jsonDupCfg)
		var quotedDuplicates []string
		for _, dup := range duplicates {
			quotedDuplicates = append(quotedDuplicates, fmt.Sprintf("%q", dup))
		}
		return fmt.Errorf("filestream inputs validation error: filestream inputs with duplicated IDs: %v", strings.Join(quotedDuplicates, ","))
	}

	return nil
}

func collectOffendingInputs(duplicates []string, ids map[string][]*conf.C) []map[string]interface{} {
	var cfgs []map[string]interface{}

	for _, id := range duplicates {
		for _, dupcfgs := range ids[id] {
			toJson := map[string]interface{}{}
			err := dupcfgs.Unpack(&toJson)
			if err != nil {
				toJson[id] = fmt.Sprintf("failed to unpack config: %v", err)
			}
			cfgs = append(cfgs, toJson)
		}
	}

	return cfgs
}<|MERGE_RESOLUTION|>--- conflicted
+++ resolved
@@ -50,11 +50,7 @@
 	IgnoreOlder    time.Duration      `config:"ignore_older"`
 	IgnoreInactive ignoreInactiveType `config:"ignore_inactive"`
 	Rotation       *conf.Namespace    `config:"rotation"`
-<<<<<<< HEAD
-	TakeOver       takeOverConfig     `config:"take_over"`
 	Delete         deleterConfig      `config:"delete"`
-=======
->>>>>>> f0b0f2a9
 
 	// TakeOver is also independently parsed by InputManager.Create
 	// (see internal/input-logfile/manager.go).
@@ -64,12 +60,6 @@
 	AllowIDDuplication bool `config:"allow_deprecated_id_duplication"`
 }
 
-<<<<<<< HEAD
-type takeOverConfig struct {
-	Enabled bool     `config:"enabled"`
-	FromIDs []string `config:"from_ids"`
-}
-
 type deleterConfig struct {
 	Enabled     bool          `config:"enabled"`
 	GracePeriod time.Duration `config:"grace_period"`
@@ -79,8 +69,6 @@
 	retryBackoff time.Duration `config:"-"`
 }
 
-=======
->>>>>>> f0b0f2a9
 type closerConfig struct {
 	OnStateChange stateChangeCloserConfig `config:"on_state_change"`
 	Reader        readerCloserConfig      `config:"reader"`

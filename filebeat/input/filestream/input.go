// Licensed to Elasticsearch B.V. under one or more contributor
// license agreements. See the NOTICE file distributed with
// this work for additional information regarding copyright
// ownership. Elasticsearch B.V. licenses this file to you under
// the Apache License, Version 2.0 (the "License"); you may
// not use this file except in compliance with the License.
// You may obtain a copy of the License at
//
//     http://www.apache.org/licenses/LICENSE-2.0
//
// Unless required by applicable law or agreed to in writing,
// software distributed under the License is distributed on an
// "AS IS" BASIS, WITHOUT WARRANTIES OR CONDITIONS OF ANY
// KIND, either express or implied.  See the License for the
// specific language governing permissions and limitations
// under the License.

package filestream

import (
	"errors"
	"fmt"
	"io"
	"os"
	"slices"
	"time"

	"golang.org/x/text/transform"

	"github.com/elastic/go-concert/ctxtool"

	loginp "github.com/elastic/beats/v7/filebeat/input/filestream/internal/input-logfile"
	input "github.com/elastic/beats/v7/filebeat/input/v2"
	"github.com/elastic/beats/v7/libbeat/common/cleanup"
	"github.com/elastic/beats/v7/libbeat/common/file"
	"github.com/elastic/beats/v7/libbeat/common/match"
	"github.com/elastic/beats/v7/libbeat/feature"
	"github.com/elastic/beats/v7/libbeat/reader"
	"github.com/elastic/beats/v7/libbeat/reader/debug"
	"github.com/elastic/beats/v7/libbeat/reader/parser"
	"github.com/elastic/beats/v7/libbeat/reader/readfile"
	"github.com/elastic/beats/v7/libbeat/reader/readfile/encoding"
	"github.com/elastic/beats/v7/libbeat/statestore"
	conf "github.com/elastic/elastic-agent-libs/config"
	"github.com/elastic/elastic-agent-libs/logp"
	"github.com/elastic/elastic-agent-libs/mapstr"
)

const pluginName = "filestream"

type state struct {
	Offset int64 `json:"offset" struct:"offset"`
}

type fileMeta struct {
	Source         string `json:"source" struct:"source"`
	IdentifierName string `json:"identifier_name" struct:"identifier_name"`
}

// filestream is the input for reading from files which
// are actively written by other applications.
type filestream struct {
<<<<<<< HEAD
	readerConfig         readerConfig
	encodingFactory      encoding.EncodingFactory
	closerConfig         closerConfig
	deleterConfig        deleterConfig
	parsers              parser.Config
	takeOver             takeOverConfig
	scannerCheckInterval time.Duration

	// Function references for testing
	waitGracePeriodFn func(
		ctx input.Context,
		logger *logp.Logger,
		cursor loginp.Cursor,
		path string,
		gracePeriod, checkInterval time.Duration,
		statFn func(string) (os.FileInfo, error),
	) (bool, error)
	tickFn   func(time.Duration) <-chan time.Time
	removeFn func(string) error
	statFn   func(string) (os.FileInfo, error)
=======
	readerConfig    readerConfig
	encodingFactory encoding.EncodingFactory
	closerConfig    closerConfig
	parsers         parser.Config
	takeOver        loginp.TakeOverConfig
>>>>>>> f0b0f2a9
}

// Plugin creates a new filestream input plugin for creating a stateful input.
func Plugin(log *logp.Logger, store statestore.States) input.Plugin {
	return input.Plugin{
		Name:       pluginName,
		Stability:  feature.Stable,
		Deprecated: false,
		Info:       "filestream input",
		Doc:        "The filestream input collects logs from the local filestream service",
		Manager: &loginp.InputManager{
			Logger:              log,
			StateStore:          store,
			Type:                pluginName,
			Configure:           configure,
			DefaultCleanTimeout: -1,
		},
	}
}

func configure(cfg *conf.C, log *logp.Logger) (loginp.Prospector, loginp.Harvester, error) {
	c := defaultConfig()
	if err := cfg.Unpack(&c); err != nil {
		return nil, nil, err
	}

<<<<<<< HEAD
	prospector, err := newProspector(c, log)
=======
	config.TakeOver.LogWarnings(log)

	prospector, err := newProspector(config, log)
>>>>>>> f0b0f2a9
	if err != nil {
		return nil, nil, fmt.Errorf("cannot create prospector: %w", err)
	}

	encodingFactory, ok := encoding.FindEncoding(c.Reader.Encoding)
	if !ok || encodingFactory == nil {
		return nil, nil, fmt.Errorf("unknown encoding('%v')", c.Reader.Encoding)
	}

	filestream := &filestream{
		readerConfig:      c.Reader,
		encodingFactory:   encodingFactory,
		closerConfig:      c.Close,
		parsers:           c.Reader.Parsers,
		takeOver:          c.TakeOver,
		deleterConfig:     c.Delete,
		waitGracePeriodFn: waitGracePeriod,
		tickFn:            time.Tick,
		removeFn:          os.Remove,
		statFn:            os.Stat,
	}

	// Read the scan interval from the prospector so we can use during the
	// grace period of the delete
	if c.FileWatcher != nil {
		tmpCfg := struct {
			CheckInterval time.Duration `config:"check_interval"`
		}{}
		if err := c.FileWatcher.Config().Unpack(&tmpCfg); err != nil {
			return nil, nil, fmt.Errorf("cannot unpack 'scanner.check_interval: %w'", err)
		}

		filestream.scannerCheckInterval = tmpCfg.CheckInterval
	}

	return prospector, filestream, nil
}

func (inp *filestream) Name() string { return pluginName }

func (inp *filestream) Test(src loginp.Source, ctx input.TestContext) error {
	fs, ok := src.(fileSource)
	if !ok {
		return fmt.Errorf("not file source")
	}

	reader, _, err := inp.open(ctx.Logger, ctx.Cancelation, fs, 0)
	if err != nil {
		return err
	}
	return reader.Close()
}

func (inp *filestream) Run(
	ctx input.Context,
	src loginp.Source,
	cursor loginp.Cursor,
	publisher loginp.Publisher,
	metrics *loginp.Metrics,
) error {
	fs, ok := src.(fileSource)
	if !ok {
		return fmt.Errorf("not file source")
	}

	log := ctx.Logger.With("path", fs.newPath).With("state-id", src.Name())
	state := initState(log, cursor, fs)

	r, truncated, err := inp.open(log, ctx.Cancelation, fs, state.Offset)
	if err != nil {
		log.Errorf("File could not be opened for reading: %v", err)
		return err
	}

	if truncated {
		state.Offset = 0
	}

	metrics.FilesActive.Inc()
	metrics.HarvesterRunning.Inc()
	defer metrics.FilesActive.Dec()
	defer metrics.HarvesterRunning.Dec()

	_, streamCancel := ctxtool.WithFunc(ctx.Cancelation, func() {
		log.Debug("Closing reader of filestream")
		err := r.Close()
		if err != nil {
			log.Errorf("Error stopping filestream reader %v", err)
		}
	})
	defer streamCancel()

	// The caller of Run already reports the error and filters out
	// 'context cancelled'.
	err = inp.readFromSource(ctx, log, r, fs.newPath, state, publisher, metrics)
	if err != nil {
		// First handle actual errors
		if !errors.Is(err, io.EOF) && !errors.Is(err, ErrInactive) {
			return fmt.Errorf("error reading from source: %w", err)
		}

		if inp.deleterConfig.Enabled {
			if err := inp.deleteFile(ctx, log, cursor, fs.newPath); err != nil {
				return fmt.Errorf("cannot remove file '%s': %w", fs.newPath, err)
			}
		}
	}

	return nil
}

func (inp *filestream) deleteFile(
	ctx input.Context,
	logger *logp.Logger,
	cursor loginp.Cursor,
	path string,
) error {
	// We can only try deleting the file if all events have been published.
	// There are some cases when not all events have been published:
	//   - The output is a little behind the input
	//   - Filebeat is experiencing back pressure
	//   - The output is down
	// If not all events have been published, return so the harvester
	// can close. It will be recreated in the next scan.
	if !cursor.AllEventsPublished() {
		logger.Debugf(
			"not all events from '%s' have been published, "+
				"closing harvester",
			path)
		return nil
	}
	logger.Infof(
		"all events from '%s' have been published, waiting for %s grace period",
		path, inp.deleterConfig.GracePeriod.String())

	canRemove, err := inp.waitGracePeriodFn(
		ctx,
		logger,
		cursor,
		path,
		inp.deleterConfig.GracePeriod,
		inp.scannerCheckInterval,
		inp.statFn,
	)
	if err != nil {
		return err
	}

	if !canRemove {
		return nil
	}

	if err := inp.removeFn(path); err != nil {
		// The first try at removing the file failed,
		// retry with a constant backoff
		lastErr := err

		tickerChan := inp.tickFn(inp.deleterConfig.retryBackoff)

		retries := 0
		for retries < inp.deleterConfig.retries {
			logger.Errorf(
				"could not remove '%s', retrying in 2s. Error: %s",
				path,
				lastErr,
			)

			select {
			case <-ctx.Cancelation.Done():
				return ctx.Cancelation.Err()

			case <-tickerChan:
				retries++
				err := inp.removeFn(path)
				if err == nil {
					logger.Infof("'%s' removed", path)
					return nil
				}
				if errors.Is(err, os.ErrNotExist) {
					logger.Infof("'%s' was removed by an external process", path)
					return nil
				}

				lastErr = err
			}
		}

		return fmt.Errorf(
			"cannot remove '%s' after %d retries. Last error: %w",
			path,
			retries,
			lastErr)
	}

	logger.Infof("'%s' removed", path)
	return nil
}

// waitGracePeriod waits for the delete grace period while monitoring the file
// for any changes, if the file changes or any error is encountered, false
// is returned. True is only returned if the grace period expires with
// no error and no context cancellation.
func waitGracePeriod(
	ctx input.Context,
	logger *logp.Logger,
	cursor loginp.Cursor,
	path string,
	gracePeriod, checkInterval time.Duration,
	statFn func(string) (os.FileInfo, error),
) (bool, error) {
	// Check if file grows during the grace period
	// We know all events have been published because cursor.AllEventsPublished
	// returns is true (it is called by deleteFile), so we can get the offset
	// from the cursor and compare it with the file size.
	st := state{}
	if err := cursor.Unpack(&st); err != nil {
		return false, fmt.Errorf("cannot unpack cursor from '%s' to read offset: %w",
			path,
			err)
	}

	if gracePeriod > 0 {
		graceTimerChan := time.After(gracePeriod)
		checkIntervalTickerChan := time.Tick(checkInterval)
		// Wait for the grace period or for the context to be cancelled
	LOOP:
		for {
			select {
			case <-ctx.Cancelation.Done():
				return false, ctx.Cancelation.Err()
			case <-checkIntervalTickerChan:
				canDelete, err := canDeleteFile(logger, path, st.Offset, statFn)
				if err != nil && !canDelete {
					return false, err
				}
			case <-graceTimerChan:
				break LOOP
			}
		}
	}

	return canDeleteFile(logger, path, st.Offset, statFn)
}

// canDeleteFile returns true if the file size has not changed and
// the file can be removed. If the file does not exist, false is returned.
// If there is an error reading the file size, false and an error are returned.
func canDeleteFile(
	logger *logp.Logger,
	path string,
	expectedSize int64,
	statFn func(string) (os.FileInfo, error),
) (bool, error) {

	stat, err := statFn(path)
	if err != nil {
		// If the file does not exist any more, return false
		// (do not delete) and no error.
		if errors.Is(err, os.ErrNotExist) {
			return false, nil
		}
		// Return the error and cause the harvester to close
		return false, fmt.Errorf("cannot stat '%s': %w", path, err)
	}

	// If the file has been written to, close the harvester so the filewatcher
	// can start a new one
	if stat.Size() != expectedSize {
		logger.Debugf("'%s' was updated, won't remove. Closing harvester", path)
		return false, nil
	}

	return true, nil
}

func initState(log *logp.Logger, c loginp.Cursor, s fileSource) state {
	var state state
	if c.IsNew() || s.truncated {
		return state
	}

	err := c.Unpack(&state)
	if err != nil {
		log.Error("Cannot serialize cursor data into file state: %+v", err)
	}

	return state
}

func (inp *filestream) open(
	log *logp.Logger,
	canceler input.Canceler,
	fs fileSource,
	offset int64,
) (reader.Reader, bool, error) {

	f, encoding, truncated, err := inp.openFile(log, fs.newPath, offset)
	if err != nil {
		return nil, truncated, err
	}

	if truncated {
		offset = 0
	}

	ok := false // used for cleanup
	defer cleanup.IfNot(&ok, cleanup.IgnoreError(f.Close))

	log.Debug("newLogFileReader with config.MaxBytes:", inp.readerConfig.MaxBytes)

	// if the file is archived, it means that it is not going to be updated in the future
	// thus, when EOF is reached, it can be closed
	closerCfg := inp.closerConfig
	if fs.archived && !inp.closerConfig.Reader.OnEOF {
		closerCfg = closerConfig{
			Reader: readerCloserConfig{
				OnEOF:         true,
				AfterInterval: inp.closerConfig.Reader.AfterInterval,
			},
			OnStateChange: inp.closerConfig.OnStateChange,
		}
	}
	// NewLineReader uses additional buffering to deal with encoding and testing
	// for new lines in input stream. Simple 8-bit based encodings, or plain
	// don't require 'complicated' logic.
	logReader, err := newFileReader(log, canceler, f, inp.readerConfig, closerCfg)
	if err != nil {
		return nil, truncated, err
	}

	dbgReader, err := debug.AppendReaders(logReader)
	if err != nil {
		return nil, truncated, err
	}

	// Configure MaxBytes limit for EncodeReader as multiplied by 4
	// for the worst case scenario where incoming UTF32 charchers are decoded to the single byte UTF-8 characters.
	// This limit serves primarily to avoid memory bload or potential OOM with expectedly long lines in the file.
	// The further size limiting is performed by LimitReader at the end of the readers pipeline as needed.
	encReaderMaxBytes := inp.readerConfig.MaxBytes * 4

	var r reader.Reader
	r, err = readfile.NewEncodeReader(dbgReader, readfile.Config{
		Codec:      encoding,
		BufferSize: inp.readerConfig.BufferSize,
		Terminator: inp.readerConfig.LineTerminator,
		MaxBytes:   encReaderMaxBytes,
	})
	if err != nil {
		return nil, truncated, err
	}

	r = readfile.NewStripNewline(r, inp.readerConfig.LineTerminator)

	r = readfile.NewFilemeta(r, fs.newPath, fs.desc.Info, fs.desc.Fingerprint, offset)

	r = inp.parsers.Create(r, log)

	r = readfile.NewLimitReader(r, inp.readerConfig.MaxBytes)

	ok = true // no need to close the file
	return r, truncated, nil
}

// openFile opens a file and checks for the encoding. In case the encoding cannot be detected
// or the file cannot be opened because for example of failing read permissions, an error
// is returned and the harvester is closed. The file will be picked up again the next time
// the file system is scanned.
//
// openFile will also detect and hadle file truncation. If a file is truncated
// then the 3rd return value is true.
func (inp *filestream) openFile(
	log *logp.Logger,
	path string,
	offset int64,
) (*os.File, encoding.Encoding, bool, error) {
	fi, err := os.Stat(path)
	if err != nil {
		return nil, nil, false, fmt.Errorf("failed to stat source file %s: %w", path, err)
	}

	// it must be checked if the file is not a named pipe before we try to open it
	// if it is a named pipe os.OpenFile fails, so there is no need to try opening it.
	if fi.Mode()&os.ModeNamedPipe != 0 {
		return nil, nil, false, fmt.Errorf("failed to open file %s, named pipes are not supported", fi.Name())
	}

	f, err := file.ReadOpen(path)
	if err != nil {
		return nil, nil, false, fmt.Errorf("failed opening %s: %w", path, err)
	}
	ok := false
	defer cleanup.IfNot(&ok, cleanup.IgnoreError(f.Close))

	fi, err = f.Stat()
	if err != nil {
		return nil, nil, false, fmt.Errorf("failed to stat source file %s: %w", path, err)
	}

	err = checkFileBeforeOpening(fi)
	if err != nil {
		return nil, nil, false, err
	}

	truncated := false
	if fi.Size() < offset {
		// if the file was truncated we need to reset the offset and notify
		// all callers so they can also reset their offsets
		truncated = true
		log.Infof("File was truncated. Reading file from offset 0. Path=%s", path)
		offset = 0
	}
	err = inp.initFileOffset(f, offset)
	if err != nil {
		return nil, nil, truncated, err
	}

	encoding, err := inp.encodingFactory(f)
	if err != nil {
		if errors.Is(err, transform.ErrShortSrc) {
			return nil, nil, truncated, fmt.Errorf("initialising encoding for '%v' failed due to file being too short", f)
		}
		return nil, nil, truncated, fmt.Errorf("initialising encoding for '%v' failed: %w", f, err)
	}

	ok = true // no need to close the file
	return f, encoding, truncated, nil
}

func checkFileBeforeOpening(fi os.FileInfo) error {
	if !fi.Mode().IsRegular() {
		return fmt.Errorf("tried to open non regular file: %q %s", fi.Mode(), fi.Name())
	}

	return nil
}

func (inp *filestream) initFileOffset(file *os.File, offset int64) error {
	if offset > 0 {
		_, err := file.Seek(offset, io.SeekCurrent)
		return err
	}

	// get offset from file in case of encoding factory was required to read some data.
	_, err := file.Seek(0, io.SeekCurrent)
	return err
}

func (inp *filestream) readFromSource(
	ctx input.Context,
	log *logp.Logger,
	r reader.Reader,
	path string,
	s state,
	p loginp.Publisher,
	metrics *loginp.Metrics,
) error {
	metrics.FilesOpened.Inc()
	metrics.HarvesterOpenFiles.Inc()
	metrics.HarvesterStarted.Inc()
	defer metrics.FilesClosed.Inc()
	defer metrics.HarvesterOpenFiles.Dec()
	defer metrics.HarvesterClosed.Inc()

	for ctx.Cancelation.Err() == nil {
		message, err := r.Next()
		if err != nil {
			if errors.Is(err, ErrFileTruncate) {
				log.Infof("File was truncated, nothing to read. Path='%s'", path)
			} else if errors.Is(err, ErrClosed) {
				log.Debugf("Reader was closed. Closing. Path='%s'", path)
			} else if errors.Is(err, io.EOF) {
				log.Debugf("EOF has been reached. Closing. Path='%s'", path)
				if inp.deleterConfig.Enabled {
					return err
				}
			} else if errors.Is(err, ErrInactive) {
				log.Debugf("File is inactive. Closing. Path='%s'", path)
				return err
			} else {
				log.Errorf("Read line error: %v", err)
				metrics.ProcessingErrors.Inc()
			}

			return nil
		}

		s.Offset += int64(message.Bytes) + int64(message.Offset)

		flags, err := message.Fields.GetValue("log.flags")
		if err == nil {
			if flags, ok := flags.([]string); ok {
				if slices.Contains(flags, "truncated") { //nolint:typecheck,nolintlint // linter fails to infer generics
					metrics.MessagesTruncated.Add(1)
				}
			}
		}

		metrics.MessagesRead.Inc()
		if message.IsEmpty() || inp.isDroppedLine(log, string(message.Content)) {
			continue
		}

		//nolint:gosec // message.Bytes is always positive
		metrics.BytesProcessed.Add(uint64(message.Bytes))

		// add "take_over" tag if `take_over` is set to true
		if inp.takeOver.Enabled {
			_ = mapstr.AddTags(message.Fields, []string{"take_over"})
		}

		if err := p.Publish(message.ToEvent(), s); err != nil {
			metrics.ProcessingErrors.Inc()
			return err
		}

		metrics.EventsProcessed.Inc()
		metrics.ProcessingTime.Update(time.Since(message.Ts).Nanoseconds())
	}
	return nil
}

// isDroppedLine decides if the line is exported or not based on
// the include_lines and exclude_lines options.
func (inp *filestream) isDroppedLine(log *logp.Logger, line string) bool {
	if len(inp.readerConfig.IncludeLines) > 0 {
		if !matchAny(inp.readerConfig.IncludeLines, line) {
			log.Debug("Drop line as it does not match any of the include patterns %s", line)
			return true
		}
	}
	if len(inp.readerConfig.ExcludeLines) > 0 {
		if matchAny(inp.readerConfig.ExcludeLines, line) {
			log.Debug("Drop line as it does match one of the exclude patterns%s", line)
			return true
		}
	}

	return false
}

func matchAny(matchers []match.Matcher, text string) bool {
	for _, m := range matchers {
		if m.MatchString(text) {
			return true
		}
	}
	return false
}<|MERGE_RESOLUTION|>--- conflicted
+++ resolved
@@ -60,13 +60,12 @@
 // filestream is the input for reading from files which
 // are actively written by other applications.
 type filestream struct {
-<<<<<<< HEAD
 	readerConfig         readerConfig
 	encodingFactory      encoding.EncodingFactory
 	closerConfig         closerConfig
 	deleterConfig        deleterConfig
 	parsers              parser.Config
-	takeOver             takeOverConfig
+	takeOver             loginp.TakeOverConfig
 	scannerCheckInterval time.Duration
 
 	// Function references for testing
@@ -81,13 +80,6 @@
 	tickFn   func(time.Duration) <-chan time.Time
 	removeFn func(string) error
 	statFn   func(string) (os.FileInfo, error)
-=======
-	readerConfig    readerConfig
-	encodingFactory encoding.EncodingFactory
-	closerConfig    closerConfig
-	parsers         parser.Config
-	takeOver        loginp.TakeOverConfig
->>>>>>> f0b0f2a9
 }
 
 // Plugin creates a new filestream input plugin for creating a stateful input.
@@ -114,13 +106,9 @@
 		return nil, nil, err
 	}
 
-<<<<<<< HEAD
+	c.TakeOver.LogWarnings(log)
+
 	prospector, err := newProspector(c, log)
-=======
-	config.TakeOver.LogWarnings(log)
-
-	prospector, err := newProspector(config, log)
->>>>>>> f0b0f2a9
 	if err != nil {
 		return nil, nil, fmt.Errorf("cannot create prospector: %w", err)
 	}

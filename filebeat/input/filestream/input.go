--- conflicted
+++ resolved
@@ -100,23 +100,13 @@
 	}
 }
 
-<<<<<<< HEAD
-func configure(cfg *conf.C) (loginp.Prospector, loginp.Harvester, error) {
+func configure(cfg *conf.C, log *logp.Logger) (loginp.Prospector, loginp.Harvester, error) {
 	c := defaultConfig()
 	if err := cfg.Unpack(&c); err != nil {
 		return nil, nil, err
 	}
 
-	prospector, err := newProspector(c)
-=======
-func configure(cfg *conf.C, log *logp.Logger) (loginp.Prospector, loginp.Harvester, error) {
-	config := defaultConfig()
-	if err := cfg.Unpack(&config); err != nil {
-		return nil, nil, err
-	}
-
-	prospector, err := newProspector(config, log)
->>>>>>> 7bfa78e2
+	prospector, err := newProspector(c, log)
 	if err != nil {
 		return nil, nil, fmt.Errorf("cannot create prospector: %w", err)
 	}

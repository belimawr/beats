--- conflicted
+++ resolved
@@ -73,11 +73,7 @@
 	events  chan loginp.FSEvent
 }
 
-<<<<<<< HEAD
-func newFileWatcher(paths []string, ns *conf.Namespace, sendNotChanged bool) (loginp.FSWatcher, error) {
-=======
-func newFileWatcher(logger *logp.Logger, paths []string, ns *conf.Namespace) (loginp.FSWatcher, error) {
->>>>>>> b91d8913
+func newFileWatcher(logger *logp.Logger, paths []string, ns *conf.Namespace, sendNotChanged bool) (loginp.FSWatcher, error) {
 	var config *conf.C
 	if ns == nil {
 		config = conf.NewConfig()
@@ -85,28 +81,18 @@
 		config = ns.Config()
 	}
 
-<<<<<<< HEAD
-	return newScannerWatcher(paths, config, sendNotChanged)
-}
-
-func newScannerWatcher(paths []string, c *conf.C, sendNotChanged bool) (loginp.FSWatcher, error) {
-=======
-	return newScannerWatcher(logger, paths, config)
-}
-
-func newScannerWatcher(logger *logp.Logger, paths []string, c *conf.C) (loginp.FSWatcher, error) {
->>>>>>> b91d8913
+	return newScannerWatcher(logger, paths, config, sendNotChanged)
+}
+
+func newScannerWatcher(logger *logp.Logger, paths []string, c *conf.C, sendNotChanged bool) (loginp.FSWatcher, error) {
 	config := defaultFileWatcherConfig()
 	err := c.Unpack(&config)
 	if err != nil {
 		return nil, err
 	}
-<<<<<<< HEAD
+
 	config.SendNotChanged = sendNotChanged
-	scanner, err := newFileScanner(paths, config.Scanner)
-=======
 	scanner, err := newFileScanner(logger, paths, config.Scanner)
->>>>>>> b91d8913
 	if err != nil {
 		return nil, err
 	}


////
This file is generated! See etc/fields.yml and scripts/generate_field_docs.py
////

[[exported-fields]]
== Exported Fields

This document describes the fields that are exported by Winlogbeat. They are
grouped in the following categories:

* <<exported-fields-common>>
* <<exported-fields-eventlog>>

[[exported-fields-common]]
=== Common Beat Fields

Contains common fields available in all event types.



==== beat.name

The name of the Beat sending the log messages. If the shipper name is set in the configuration file, then that value is used. If it is not set, the hostname is used.


==== beat.hostname

The hostname as returned by the operating system on which the Beat is running.


==== @timestamp

type: date

example: 2015-01-24 14:06:05.071000

format: YYYY-MM-DDTHH:MM:SS.milliZ

required: True

The timestamp when the event log record was generated.


==== type

required: True

The event log API type used to read the record. The possible values are "wineventlog" for the Windows Event Log API or "eventlogging" for the Event Logging API.
The Event Logging API was designed for Windows Server 2003, Windows XP, or Windows 2000 operating system. In Windows Vista, the event logging infrastructure was redesigned. On Windows Vista or later operating systems, Windows Event Log API is used. Winlogbeat automatically detects which API to use for reading event logs.


==== count

type: int

required: True

The number of event log records represented in the event. This field is always set to 1.


[[exported-fields-eventlog]]
=== Event Log Record Fields

Contains data from a Windows event log record.



==== computer_name

type: string

required: True

The name of the computer that generated the record. When using Windows event forwarding, this name can differ from the `beat.hostname`.


==== category

type: string

required: False

The category for this event. The meaning of this value depends on the event source.


==== event_id

type: long

required: True

The event identifier. The value is specific to the source of the event.


==== log_name

type: string

required: True

The name of the event log from which this record was read. This value is one of the names from the `event_logs` collection in the configuration.


==== level

type: string

required: True

The level of the event. There are five levels of events that can be logged: Success, Information, Warning, Error, Audit Success, and Audit Failure.


==== message

type: string

required: False

The message from the event log record.


<<<<<<< HEAD
==== messageError

type: string

required: False

The error that occurred while reading and formatting the message from the log. This field is mutually exclusive with `message`.


==== messageInserts

type: list

required: False

The raw message data logged by an application. Normally this data is inserted into parameterized string to create `message`, but in case of an error Winlogbeat attempts to provide this raw data. This field is mutually exclusive with `message`.


==== recordNumber

type: string
=======
==== message_error

type: string

required: False

The error that occurred while reading and formatting the message from the log. This field is mutually exclusive with `message`.


==== message_inserts

type: list

required: False

The raw message data logged by an application. Normally this data is inserted into parameterized string to create `message`, but in case of an error Winlogbeat attempts to provide this raw data. This field is mutually exclusive with `message`.


==== record_number

type: string
>>>>>>> 2b647294

required: True

The record number of the event log record. The first record written to an event log is record number 1, and other records are numbered sequentially. If the record number reaches the maximum value (2^32^ for the Event Logging API and 2^64^ for Window Event Log API), the next record number will be 0.


==== source_name

type: string

required: True

The source of the event log record (the application or service that logged the record).


<<<<<<< HEAD
=======
==== user.identifier

type: string

example: S-1-5-21-3541430928-2051711210-1391384369-1001

required: False

The Windows security identifier (SID) of the account associated with this event.

If Winlogbeat cannot resolve the SID to a name, then the `user.name`, `user.domain`, and `user.type` fields will be omitted from the event. If you discover Winlogbeat not resolving SIDs, review the log for clues as to what the problem may be.


>>>>>>> 2b647294
==== user.name

type: string

required: False

<<<<<<< HEAD
The name of the user associated with this event.
=======
The name of the account associated with this event.
>>>>>>> 2b647294


==== user.domain

type: string

required: False

<<<<<<< HEAD
The domain that the user associated with this event is a member of.
=======
The domain that the account associated with this event is a member of.
>>>>>>> 2b647294


==== user.type

type: string

required: False

<<<<<<< HEAD
The type of user account associated with this event.
=======
The type of account associated with this event.
>>>>>>> 2b647294

<|MERGE_RESOLUTION|>--- conflicted
+++ resolved
@@ -120,29 +120,6 @@
 The message from the event log record.
 
 
-<<<<<<< HEAD
-==== messageError
-
-type: string
-
-required: False
-
-The error that occurred while reading and formatting the message from the log. This field is mutually exclusive with `message`.
-
-
-==== messageInserts
-
-type: list
-
-required: False
-
-The raw message data logged by an application. Normally this data is inserted into parameterized string to create `message`, but in case of an error Winlogbeat attempts to provide this raw data. This field is mutually exclusive with `message`.
-
-
-==== recordNumber
-
-type: string
-=======
 ==== message_error
 
 type: string
@@ -164,7 +141,6 @@
 ==== record_number
 
 type: string
->>>>>>> 2b647294
 
 required: True
 
@@ -180,8 +156,6 @@
 The source of the event log record (the application or service that logged the record).
 
 
-<<<<<<< HEAD
-=======
 ==== user.identifier
 
 type: string
@@ -195,18 +169,13 @@
 If Winlogbeat cannot resolve the SID to a name, then the `user.name`, `user.domain`, and `user.type` fields will be omitted from the event. If you discover Winlogbeat not resolving SIDs, review the log for clues as to what the problem may be.
 
 
->>>>>>> 2b647294
 ==== user.name
 
 type: string
 
 required: False
 
-<<<<<<< HEAD
-The name of the user associated with this event.
-=======
 The name of the account associated with this event.
->>>>>>> 2b647294
 
 
 ==== user.domain
@@ -215,11 +184,7 @@
 
 required: False
 
-<<<<<<< HEAD
-The domain that the user associated with this event is a member of.
-=======
 The domain that the account associated with this event is a member of.
->>>>>>> 2b647294
 
 
 ==== user.type
@@ -228,9 +193,5 @@
 
 required: False
 
-<<<<<<< HEAD
-The type of user account associated with this event.
-=======
 The type of account associated with this event.
->>>>>>> 2b647294
 

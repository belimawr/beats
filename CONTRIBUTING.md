Please post all questions and issues first on
[https://discuss.elastic.co/c/beats](https://discuss.elastic.co/c/beats)
before opening a Github Issue.

# Contributing to Beats

The Beats are open source and we love to receive contributions from our
community — you!

There are many ways to contribute, from writing tutorials or blog posts,
improving the documentation, submitting bug reports and feature requests or
writing code for implementing a whole new protocol.

If you have a bugfix or new feature that you would like to contribute, please
start by opening a topic on the [forums](https://discuss.elastic.co/c/beats).
It may be that somebody is already working on it, or that there are particular
issues that you should know about before implementing the change.

We enjoy working with contributors to get their code accepted. There are many
approaches to fixing a problem and it is important to find the best approach
before writing too much code.

The process for contributing to any of the Elastic repositories is similar.

## Contribution Steps

1. Please make sure you have signed our [Contributor License
   Agreement](https://www.elastic.co/contributor-agreement/). We are not
   asking you to assign copyright to us, but to give us the right to distribute
   your code without restriction. We ask this of all contributors in order to
   assure our users of the origin and continuing existence of the code. You
   only need to sign the CLA once.
2. Send a pull request! Push your changes to your fork of the repository and
   [submit a pull
   request](https://help.github.com/articles/using-pull-requests). In the pull
   request, describe what your changes do and mention any bugs/issues related
   to the pull request.


## Adding a new Beat

If you want to create a new Beat, please read our [developer
guide](https://www.elastic.co/guide/en/beats/libbeat/current/new-beat.html).
You don't need to submit the code to this repository. Most new Beats start in
their own repository and just make use of the libbeat packages. After you have
a working Beat that you'd like to share with others, open a PR to add it to our
list of [community
Beats](https://github.com/elastic/beats/blob/master/libbeat/docs/communitybeats.asciidoc).
<<<<<<< HEAD

=======
>>>>>>> f4141861

## Setting up your dev environment

The Beats are Go programs, so install the latest version of
[golang](http://golang.org/) if you don't have it already. The current Go version
used for development is Golang 1.5.2.

The Beats are Go programs, so install the latest version of
[golang](http://golang.org/) if you don't have it already.

The location where you clone is important. Please clone under the source
directory of your `GOPATH`. If you don't have `GOPATH` already set, you can
simply set it to your home directory (`export GOPATH=$HOME`).

    $ mkdir -p $GOPATH/src/github.com/elastic
    $ cd $GOPATH/src/github.com/elastic
    $ git clone https://github.com/elastic/beats.git

Then you can compile a particular Beat by using the Makefile. For example, for
Packetbeat:

    $ cd beats/packetbeat
    $ make

Some of the Beats might have extra development requirements, in which case a
CONTRIBUTING.md file is find in the Beat directory.

You can run the whole testsuite with the following command:

    # make testsuite

## Dependencies

The Beats project is using the [Go 1.5 vendor
experiment](https://docs.google.com/document/d/1Bz5-UB7g2uPBdOx-rw5t9MxJwkfpx90cqG9AFL0JAYo/edit)
for its dependencies. This means the Go dependencies code is copied under the
`vendor/` directory and committed into source control.

To manage the `vendor/` folder we use
[glide](https://github.com/Masterminds/glide), which uses
[glide.yaml](glide.yaml) as a manifest file for the dependencies. Please see
the glide documentation on how to add or update vendored dependencies.
<|MERGE_RESOLUTION|>--- conflicted
+++ resolved
@@ -46,10 +46,6 @@
 a working Beat that you'd like to share with others, open a PR to add it to our
 list of [community
 Beats](https://github.com/elastic/beats/blob/master/libbeat/docs/communitybeats.asciidoc).
-<<<<<<< HEAD
-
-=======
->>>>>>> f4141861
 
 ## Setting up your dev environment
 

--- conflicted
+++ resolved
@@ -411,12 +411,9 @@
 - Introduce ignore older and start timestamp filters for AWS S3 input. {pull}41804[41804]
 - Journald input now can report its status to Elastic-Agent {issue}39791[39791] {pull}42462[42462]
 - Publish events progressively in the Okta provider of the Entity Analytics input. {issue}40106[40106] {pull}42567[42567]
-<<<<<<< HEAD
 - Journald `include_matches.match` now accepts `+` to represent a logical disjunction (OR) {issue}40185[40185] {pull}42517[42517]
-=======
 - The journald input is now generally available. {pull}42107[42107]
 - Add metrics for number of events and pages published by HTTPJSON input. {issue}42340[42340] {pull}42442[42442]
->>>>>>> 81e2deff
 
 *Auditbeat*
 

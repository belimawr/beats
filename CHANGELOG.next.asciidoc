// Use these for links to issue and pulls. Note issues and pulls redirect one to
// each other on Github, so don't worry too much on using the right prefix.
:issue: https://github.com/elastic/beats/issues/
:pull: https://github.com/elastic/beats/pull/

=== Beats version HEAD
https://github.com/elastic/beats/compare/v8.8.1\...main[Check the HEAD diff]

==== Breaking changes

*Affecting all Beats*


*Auditbeat*


*Filebeat*

- Convert netflow input to API v2 and disable event normalisation {pull}37901[37901]
- Introduce input/netmetrics and refactor netflow input metrics {pull}38055[38055]


*Heartbeat*

*Metricbeat*
- Setting period for counter cache for Prometheus remote_write at least to 60sec {pull}38553[38553]

*Osquerybeat*


*Packetbeat*


*Winlogbeat*

- Add "event.category" and "event.type" to Sysmon module for EventIDs 8, 9, 19, 20, 27, 28, 255 {pull}35193[35193]

*Functionbeat*


*Elastic Logging Plugin*


==== Bugfixes

*Affecting all Beats*
- Support for multiline zookeeper logs {issue}2496[2496]
- Add checks to ensure reloading of units if the configuration actually changed. {pull}34346[34346]
- Fix namespacing on self-monitoring {pull}32336[32336]
- Fix namespacing on self-monitoring {pull}32336[32336]
- Fix Beats started by agent do not respect the allow_older_versions: true configuration flag {issue}34227[34227] {pull}34964[34964]
- Fix performance issues when we have a lot of inputs starting and stopping by allowing to disable global processors under fleet. {issue}35000[35000] {pull}35031[35031]
- 'add_cloud_metadata' processor - add cloud.region field for GCE cloud provider
- 'add_cloud_metadata' processor - update azure metadata api version to get missing `cloud.account.id` field
- Upgraded apache arrow library used in x-pack/libbeat/reader/parquet from v11 to v12.0.1 in order to fix cross-compilation issues {pull}35640[35640]
- Fix panic when MaxRetryInterval is specified, but RetryInterval is not {pull}35820[35820]
- Support build of projects outside of beats directory {pull}36126[36126]
- Support Elastic Agent control protocol chunking support {pull}37343[37343]
- Upgrade elastic-agent-libs to v0.7.5. Removes obsolete "Treating the CommonName field on X.509 certificates as a host name..." deprecation warning for 8.0. {pull}37755[37755]
- aws: Add credential caching for `AssumeRole` session tokens. {issue}37787[37787]
- Lower logging level to debug when attempting to configure beats with unknown fields from autodiscovered events/environments {pull}[37816][37816]
- Set timeout of 1 minute for FQDN requests {pull}37756[37756]
- Fix the paths in the .cmd script added to the path by the Windows MSI to point to the new C:\Program Files installation location. https://github.com/elastic/elastic-stack-installers/pull/238
- Change cache processor documentation from `write_period` to `write_interval`. {pull}38561[38561]
- Fix cache processor expiries heap cleanup on partial file writes. {pull}38561[38561]
- Fix cache processor expiries infinite growth when large a large TTL is used and recurring keys are cached. {pull}38561[38561]

*Auditbeat*


*Filebeat*

- [Gcs Input] - Added missing locks for safe concurrency {pull}34914[34914]
- Fix the ignore_inactive option being ignored in Filebeat's filestream input {pull}34770[34770]
- Fix TestMultiEventForEOFRetryHandlerInput unit test of CometD input {pull}34903[34903]
- Add input instance id to request trace filename for httpjson and cel inputs {pull}35024[35024]
- Fixes "Can only start an input when all related states are finished" error when running under Elastic-Agent {pull}35250[35250] {issue}33653[33653]
- [system] sync system/auth dataset with system integration 1.29.0. {pull}35581[35581]
- [GCS Input] - Fixed an issue where bucket_timeout was being applied to the entire bucket poll interval and not individual bucket object read operations. Fixed a map write concurrency issue arising from data races when using a high number of workers. Fixed the flaky tests that were present in the GCS test suit. {pull}35605[35605]
- Fixed concurrency and flakey tests issue in azure blob storage input. {issue}35983[35983] {pull}36124[36124]
- Fix panic when sqs input metrics getter is invoked {pull}36101[36101] {issue}36077[36077]
- Fix handling of Juniper SRX structured data when there is no leading junos element. {issue}36270[36270] {pull}36308[36308]
- Fix Filebeat Cisco module with missing escape character {issue}36325[36325] {pull}36326[36326]
- Added a fix for Crowdstrike pipeline handling process arrays {pull}36496[36496]
- Fix m365_defender cursor value and query building. {pull}37116[37116]
- Fix TCP/UDP metric queue length parsing base. {pull}37714[37714]
- Update github.com/lestrrat-go/jwx dependency. {pull}37799[37799]
- [threatintel] MISP pagination fixes {pull}37898[37898]
- Fix file handle leak when handling errors in filestream {pull}37973[37973]
- Fix a race condition that could crash Filebeat with a "negative WaitGroup counter" error {pull}38094[38094]
- Prevent HTTPJSON holding response bodies between executions. {issue}35219[35219] {pull}38116[38116]
- Fix "failed processing S3 event for object key" error on aws-s3 input when key contains the "+" character {issue}38012[38012] {pull}38125[38125]
- Fix duplicated addition of regexp extension in CEL input. {pull}38181[38181]
- Fix the incorrect values generated by the uri_parts processor. {pull}38216[38216]
- Fix HTTPJSON handling of empty object bodies in POST requests. {issue}33961[33961] {pull}38290[38290]
- Fix PEM key validation for CEL and HTTPJSON inputs. {pull}38405[38405]
- Fix filebeat gcs input panic {pull}38407[38407]
- Rename `activity_guid` to `activity_id` in ETW input events to suit other Windows inputs. {pull}38530[38530]
- Add missing provider registration and fix published entity for Active Directory entityanalytics provider. {pull}38645[38645]
- Fix handling of un-parsed JSON in O365 module. {issue}37800[37800] {pull}38709[38709]
- Fix filestream's registry GC: registry entries are now removed from the in-memory and disk store when they're older than the set TTL {issue}36761[36761] {pull}38488[38488]
- Fix indexing failures by re-enabling event normalisation in netflow input. {issue}38703[38703] {pull}38780[38780]
- Fix handling of truncated files in Filestream {issue}38070[38070] {pull}38416[38416]
<<<<<<< HEAD
- Fix `clean_removed` on Filestream input. {issue}36761[36761] {pull}38488[38488]
- Fix filestream's registry GC: registry entries are now removed from the in-memory and disk store when they're older than the set TTL {issue}36761[36761] {pull}38488[38488]
- Fix `clean_inactive` on Filestream input by correctly parsing the value from the configuration yaml {issue}36629[36629] {pull}38632[38632]
=======
- Fix panic when more than 32767 pipeline clients are active. {issue}38197[38197] {pull}38556[38556]
>>>>>>> e993e09c

*Heartbeat*

- Fix panics when parsing dereferencing invalid parsed url. {pull}34702[34702]
- Fix setuid root when running under cgroups v2. {pull}37794[37794]
- Adjust State loader to only retry when response code status is 5xx {pull}37981[37981]
- Reset prctl dumpable flag after cap drop. {pull}38269[38269]

*Heartbeat*


*Metricbeat*

- Fix Azure Monitor 429 error by causing metricbeat to retry the request again. {pull}38294[38294]
- Fix fields not being parsed correctly in postgresql/database {issue}25301[25301] {pull}37720[37720]
- rabbitmq/queue - Change the mapping type of `rabbitmq.queue.consumers.utilisation.pct` to `scaled_float` from `long` because the values fall within the range of `[0.0, 1.0]`. Previously, conversion to integer resulted in reporting either `0` or `1`.

*Osquerybeat*


*Packetbeat*


*Winlogbeat*


*Elastic Logging Plugin*


==== Added

*Affecting all Beats*

- Added append Processor which will append concrete values or values from a field to target. {issue}29934[29934] {pull}33364[33364]
- dns processor: Add support for forward lookups (`A`, `AAAA`, and `TXT`). {issue}11416[11416] {pull}36394[36394]
- [Enhanncement for host.ip and host.mac] Disabling netinfo.enabled option of add-host-metadata processor {pull}36506[36506]
- allow `queue` configuration settings to be set under the output. {issue}35615[35615] {pull}36788[36788]
- Beats will now connect to older Elasticsearch instances by default {pull}36884[36884]
- Raise up logging level to warning when attempting to configure beats with unknown fields from autodiscovered events/environments
- elasticsearch output now supports `idle_connection_timeout`. {issue}35616[35615] {pull}36843[36843]
- Update to Go 1.21.9. {pulk}38727[38727]
- Enable early event encoding in the Elasticsearch output, improving cpu and memory use {pull}38572[38572]

*Auditbeat*

- Added `add_session_metadata` processor, which enables session viewer on Auditbeat data. {pull}37640[37640]
- Add linux capabilities to processes in the system/process. {pull}37453[37453]
- Add opt-in eBPF backend for file_integrity module. {pull}37223[37223]
- Add linux capabilities to processes in the system/process. {pull}37453[37453]
- Add opt-in eBPF backend for file_integrity module. {pull}37223[37223]
- Add process data to file events (Linux only, eBPF backend). {pull}38199[38199]
- Add container id to file events (Linux only, eBPF backend). {pull}38328[38328]

*Filebeat*

- Adding Saved Object name field to Kibana audit logs {pull}38307[38307]
- Update SQL input documentation regarding Oracle DSNs {pull}37590[37590]
- add documentation for decode_xml_wineventlog processor field mappings.  {pull}32456[32456]
- httpjson input: Add request tracing logger. {issue}32402[32402] {pull}32412[32412]
- Add cloudflare R2 to provider list in AWS S3 input. {pull}32620[32620]
- Add support for single string containing multiple relation-types in getRFC5988Link. {pull}32811[32811]
- Added separation of transform context object inside httpjson. Introduced new clause `.parent_last_response.*` {pull}33499[33499]
- Added metric `sqs_messages_waiting_gauge` for aws-s3 input. {pull}34488[34488]
- Add nginx.ingress_controller.upstream.ip to related.ip {issue}34645[34645] {pull}34672[34672]
- Add unix socket log parsing for nginx ingress_controller {pull}34732[34732]
- Added metric `sqs_worker_utilization` for aws-s3 input. {pull}34793[34793]
- Add MySQL authentication message parsing and `related.ip` and `related.user` fields {pull}34810[34810]
- Add nginx ingress_controller parsing if one of upstreams fails to return response {pull}34787[34787]
- Add oracle authentication messages parsing {pull}35127[35127]
- Add `clean_session` configuration setting for MQTT input.  {pull}35806[16204]
- Add support for a simplified input configuraton when running under Elastic-Agent {pull}36390[36390]
- Added support for Okta OAuth2 provider in the CEL input. {issue}36336[36336] {pull}36521[36521]
- Added support for new features & removed partial save mechanism in the Azure Blob Storage input. {issue}35126[35126] {pull}36690[36690]
- Added support for new features and removed partial save mechanism in the GCS input. {issue}35847[35847] {pull}36713[36713]
- Use filestream input with file_identity.fingerprint as default for hints autodiscover. {issue}35984[35984] {pull}36950[36950]
- Add setup option `--force-enable-module-filesets`, that will act as if all filesets have been enabled in a module during setup. {issue}30915[30915] {pull}99999[99999]
- Made Azure Blob Storage input GA and updated docs accordingly. {pull}37128[37128]
- Made GCS input GA and updated docs accordingly. {pull}37127[37127]
- Suppress and log max HTTP request retry errors in CEL input. {pull}37160[37160]
- Prevent CEL input from re-entering the eval loop when an evaluation failed. {pull}37161[37161]
- Update CEL extensions library to v1.7.0. {pull}37172[37172]
- Add support for complete URL replacement in HTTPJSON chain steps. {pull}37486[37486]
- Add support for user-defined query selection in EntraID entity analytics provider. {pull}37653[37653]
- Update CEL extensions library to v1.8.0 to provide runtime error location reporting. {issue}37304[37304] {pull}37718[37718]
- Add request trace logging for chained API requests. {issue}37551[36551] {pull}37682[37682]
- Relax TCP/UDP metric polling expectations to improve metric collection. {pull}37714[37714]
- Add support for PEM-based Okta auth in HTTPJSON. {pull}37772[37772]
- Prevent complete loss of long request trace data. {issue}37826[37826] {pull}37836[37836]
- Added experimental version of the Websocket Input. {pull}37774[37774]
- Add support for PEM-based Okta auth in CEL. {pull}37813[37813]
- Add Salesforce input. {pull}37331[37331]
- Add ETW input. {pull}36915[36915]
- Update CEL mito extensions to v1.9.0 to add keys/values helper. {pull}37971[37971]
- Add logging for cache processor file reads and writes. {pull}38052[38052]
- Add parseDateInTZ value template for the HTTPJSON input {pull}37738[37738]
- Support VPC endpoint for aws-s3 input SQS queue url. {pull}38189[38189]
- Improve rate limit handling by HTTPJSON {issue}36207[36207] {pull}38161[38161] {pull}38237[38237]
- Add parseDateInTZ value template for the HTTPJSON input. {pull}37738[37738]
- Add support for complex event objects in the HTTP Endpoint input. {issue}37910[37910] {pull}38193[38193]
- Parse more fields from Elasticsearch slowlogs {pull}38295[38295]
- Update CEL mito extensions to v1.10.0 to add keys/values helper. {pull}38504[38504]
- Add support for Active Directory an entity analytics provider. {pull}37919[37919]
- Add debugging breadcrumb to logs when writing request trace log. {pull}38636[38636]
- added benchmark input {pull}37437[37437]
- added benchmark input and discard output {pull}37437[37437]

*Auditbeat*


*Libbeat*
- Add support for linux capabilities in add_process_metadata. {pull}38252[38252]

*Heartbeat*
- Added status to monitor run log report.

*Metricbeat*

- Add new fields to configure the lease duration, retry and renew when using leader elector with kubernetes autodiscover.{pull}38471[38471]
- Add per-thread metrics to system_summary {pull}33614[33614]
- Add GCP CloudSQL metadata {pull}33066[33066]
- Add GCP Carbon Footprint metricbeat data {pull}34820[34820]
- Add event loop utilization metric to Kibana module {pull}35020[35020]
- Add metrics grouping by dimensions and time to Azure app insights {pull}36634[36634]
- Align on the algorithm used to transform Prometheus histograms into Elasticsearch histograms {pull}36647[36647]
- Add linux IO metrics to system/process {pull}37213[37213]
- Add new memory/cgroup metrics to Kibana module {pull}37232[37232]
- Add SSL support to mysql module {pull}37997[37997]


*Metricbeat*


*Osquerybeat*


*Packetbeat*


*Packetbeat*


*Winlogbeat*


*Functionbeat*


*Winlogbeat*



*Elastic Log Driver*
*Elastic Logging Plugin*


==== Deprecated

*Auditbeat*


*Filebeat*

- Deprecate `syslog` input in favor of `syslog` processor. {issue}37555[37555] {pull}38277[38277]

*Heartbeat*



*Metricbeat*


*Osquerybeat*


*Packetbeat*


*Winlogbeat*


*Functionbeat*


*Elastic Logging Plugin*


==== Known Issues





















































<|MERGE_RESOLUTION|>--- conflicted
+++ resolved
@@ -101,13 +101,9 @@
 - Fix filestream's registry GC: registry entries are now removed from the in-memory and disk store when they're older than the set TTL {issue}36761[36761] {pull}38488[38488]
 - Fix indexing failures by re-enabling event normalisation in netflow input. {issue}38703[38703] {pull}38780[38780]
 - Fix handling of truncated files in Filestream {issue}38070[38070] {pull}38416[38416]
-<<<<<<< HEAD
-- Fix `clean_removed` on Filestream input. {issue}36761[36761] {pull}38488[38488]
+- Fix panic when more than 32767 pipeline clients are active. {issue}38197[38197] {pull}38556[38556]
 - Fix filestream's registry GC: registry entries are now removed from the in-memory and disk store when they're older than the set TTL {issue}36761[36761] {pull}38488[38488]
-- Fix `clean_inactive` on Filestream input by correctly parsing the value from the configuration yaml {issue}36629[36629] {pull}38632[38632]
-=======
-- Fix panic when more than 32767 pipeline clients are active. {issue}38197[38197] {pull}38556[38556]
->>>>>>> e993e09c
+
 
 *Heartbeat*
 

--- conflicted
+++ resolved
@@ -271,12 +271,9 @@
 - Fix reading journald messages with more than 4kb. {issue}45511[45511] {pull}46017[46017]
 - Restore the Streaming input on Windows. {pull}46031[46031]
 - Fix termination of input on API errors. {pull}45999[45999]
-<<<<<<< HEAD
 - The UDP input now fails if it cannot bind to the configured port and its status is set to failed when running under Elastic Agent. {issue}37216[37216] {pull}46302[46302]
 - The Unix input now fails on errors listening to the socket and its status is set to failed when running under Elastic Agent. {pull}46302[46302]
-=======
 - Fixed hints autodiscover for Docker when the configuration is only `hints.enabled: true`. {issue}45156[45156] {pull}45864[45864]
->>>>>>> 1e1dbbac
 
 *Heartbeat*
 

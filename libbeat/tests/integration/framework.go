// Licensed to Elasticsearch B.V. under one or more contributor
// license agreements. See the NOTICE file distributed with
// this work for additional information regarding copyright
// ownership. Elasticsearch B.V. licenses this file to you under
// the Apache License, Version 2.0 (the "License"); you may
// not use this file except in compliance with the License.
// You may obtain a copy of the License at
//
//     http://www.apache.org/licenses/LICENSE-2.0
//
// Unless required by applicable law or agreed to in writing,
// software distributed under the License is distributed on an
// "AS IS" BASIS, WITHOUT WARRANTIES OR CONDITIONS OF ANY
// KIND, either express or implied.  See the License for the
// specific language governing permissions and limitations
// under the License.

//This file was contributed to by generative AI

//go:build integration

package integration

import (
	"bufio"
	"bytes"
	"context"
	"crypto/tls"
	"encoding/json"
	"errors"
	"fmt"
	"io"
	"net"
	"net/http"
	"net/url"
	"os"
	"os/exec"
	"path/filepath"
	"regexp"
	"runtime"
	"slices"
	"strconv"
	"strings"
	"sync"
	"sync/atomic"
	"testing"
	"time"

	"github.com/gofrs/uuid/v5"
	"github.com/stretchr/testify/assert"
	"github.com/stretchr/testify/require"
	sdkmetric "go.opentelemetry.io/otel/sdk/metric"

	"github.com/elastic/beats/v7/libbeat/common/proc"
	"github.com/elastic/go-elasticsearch/v8"
	"github.com/elastic/mock-es/pkg/api"
)

type BeatProc struct {
	Args                []string
	baseArgs            []string
	Binary              string
	RestartOnBeatOnExit bool
	beatName            string
	cmdMutex            sync.Mutex
	waitingMutex        sync.Mutex
	configFile          string
	fullPath            string
	logFileOffset       int64
	eventLogFileOffset  int64
	t                   *testing.T
	tempDir             string
	stdin               io.WriteCloser
	stdout              *os.File
	stderr              *os.File
	cleanUpOnce         sync.Once
	jobObject           proc.Job
	stopOnce            sync.Once
	Cmd                 *exec.Cmd
}

type Meta struct {
	UUID       uuid.UUID `json:"uuid"`
	FirstStart time.Time `json:"first_start"`
}

type IndexTemplateResult struct {
	IndexTemplates []IndexTemplateEntry `json:"index_templates"`
}

type IndexTemplateEntry struct {
	Name          string        `json:"name"`
	IndexTemplate IndexTemplate `json:"index_template"`
}

type IndexTemplate struct {
	IndexPatterns []string `json:"index_patterns"`
}

type SearchResult struct {
	Hits Hits `json:"hits"`
}

type Hits struct {
	Total Total `json:"total"`
}

type Total struct {
	Value int `json:"value"`
}

// NewBeat creates a new Beat process from the system tests binary.
// It sets some required options like the home path, logging, etc.
// `tempDir` will be used as home and logs directory for the Beat
// `args` will be passed as CLI arguments to the Beat
func NewBeat(t *testing.T, beatName, binary string, args ...string) *BeatProc {
	require.FileExistsf(t, binary, "beat binary must exists")
	tempDir := createTempDir(t)
	configFile := filepath.Join(tempDir, beatName+".yml")

	stdoutFile, err := os.Create(filepath.Join(tempDir, "stdout"))
	require.NoError(t, err, "error creating stdout file")
	stderrFile, err := os.Create(filepath.Join(tempDir, "stderr"))
	require.NoError(t, err, "error creating stderr file")

	jobObject, err := proc.CreateJobObject()
	require.NoError(t, err, "creating job object")

	p := BeatProc{
		Binary: binary,
		baseArgs: append([]string{
			beatName,
			"--systemTest",
			"--path.home", tempDir,
			"--path.logs", tempDir,
			"-E", "logging.to_files=true",
			"-E", "logging.files.rotateeverybytes=104857600", // About 100MB
			"-E", "logging.files.rotateonstartup=false",
		}, args...),
		tempDir:    tempDir,
		beatName:   beatName,
		configFile: configFile,
		t:          t,
		stdout:     stdoutFile,
		stderr:     stderrFile,
		jobObject:  jobObject,
	}

	t.Cleanup(func() {
		if !t.Failed() {
			return
		}
		reportErrors(t, tempDir, beatName)
	})

	return &p
}

// NewAgentBeat creates a new agentbeat process that runs the beatName as a subcommand.
// See `NewBeat` for options and information for the parameters.
func NewAgentBeat(t *testing.T, beatName, binary string, args ...string) *BeatProc {
	require.FileExistsf(t, binary, "agentbeat binary must exists")
	tempDir := createTempDir(t)
	configFile := filepath.Join(tempDir, beatName+".yml")

	stdoutFile, err := os.Create(filepath.Join(tempDir, "stdout"))
	require.NoError(t, err, "error creating stdout file")
	stderrFile, err := os.Create(filepath.Join(tempDir, "stderr"))
	require.NoError(t, err, "error creating stderr file")

	p := BeatProc{
		Binary: binary,
		baseArgs: append([]string{
			"agentbeat",
			"--systemTest",
			beatName,
			"--path.home", tempDir,
			"--path.logs", tempDir,
			"-E", "logging.to_files=true",
			"-E", "logging.files.rotateeverybytes=104857600", // About 100MB
			"-E", "logging.files.rotateonstartup=false",
		}, args...),
		tempDir:    tempDir,
		beatName:   beatName,
		configFile: configFile,
		t:          t,
		stdout:     stdoutFile,
		stderr:     stderrFile,
	}
	t.Cleanup(func() {
		if !t.Failed() {
			return
		}
		reportErrors(t, tempDir, beatName)
	})
	return &p
}

// Start starts the Beat process
// args are extra arguments to be passed to the Beat.
func (b *BeatProc) Start(args ...string) {
	t := b.t
	fullPath, err := filepath.Abs(b.Binary)
	if err != nil {
		t.Fatalf("could not get full path from %q, err: %s", b.Binary, err)
	}

	b.fullPath = fullPath
	b.Args = append(b.baseArgs, args...)

	var done atomic.Bool
	wg := sync.WaitGroup{}
	if b.RestartOnBeatOnExit {
		wg.Add(1)
		go func() {
			defer wg.Done()
			for !done.Load() {
				b.startBeat()
				b.waitBeatToExit()
			}
		}()
	} else {
		b.startBeat()
	}

	t.Cleanup(func() {
		b.cleanUpOnce.Do(func() {
			b.cmdMutex.Lock()
			// 1. Send an interrupt signal to the Beat
			b.stopNonsynced()

			// Make sure the goroutine restarting the Beat has exited
			if b.RestartOnBeatOnExit {
				// 2. Set the done flag so the goroutine loop can exit
				done.Store(true)
				// 3. Release the mutex, keeping it locked
				// until now ensures a new process won't
				// start.  Lock must be released before
				// wg.Wait() or there is a possibility of
				// deadlock.
				b.cmdMutex.Unlock()
				// 4. Wait for the goroutine to finish, this helps to ensure
				// no other Beat process was started
				wg.Wait()
			} else {
				b.cmdMutex.Unlock()
			}
		})
	})
}

// startBeat starts the Beat process. This method
// does not block nor waits the Beat to finish.
func (b *BeatProc) startBeat() {
	b.cmdMutex.Lock()
	defer b.cmdMutex.Unlock()

	_, _ = b.stdout.Seek(0, 0)
	_ = b.stdout.Truncate(0)
	_, _ = b.stderr.Seek(0, 0)
	_ = b.stderr.Truncate(0)

	b.Cmd = &exec.Cmd{
		Path:   b.fullPath,
		Args:   b.Args,
		Stdout: b.stdout,
		Stderr: b.stderr,
		// OS dependant attributes to allow gracefully terminating process
		// on Linux and Windows
		SysProcAttr: proc.GetSysProcAttr(),
	}

	var err error
	b.stdin, err = b.Cmd.StdinPipe()
	require.NoError(b.t, err, "could not get cmd StdinPipe")

	err = b.Cmd.Start()
	require.NoError(b.t, err, "error starting beat process")

	if err := b.jobObject.Assign(b.Cmd.Process); err != nil {
		_ = b.Cmd.Process.Kill()
		b.t.Fatalf("failed job assignment: %s", err)
	}

	b.t.Cleanup(func() {
		// If the test failed, print the whole cmd line to help debugging
		if b.t.Failed() {
			args := strings.Join(b.Cmd.Args, " ")
			b.t.Log("CMD line to execute Beat:", b.Cmd.Path, args)
		}
	})

	// Every time we start a process, we can stop it again
	b.stopOnce = sync.Once{}
}

// waitBeatToExit blocks until the Beat exits.
// `startBeat` must be called before this method.
func (b *BeatProc) waitBeatToExit() {
	if !b.waitingMutex.TryLock() {
		// b.stopNonsynced must be waiting on the process already. Nothing to do.
		return
	}
	defer b.waitingMutex.Unlock()

	if err := b.Cmd.Wait(); err != nil {
		exitCode := "unknown"
		if b.Cmd.ProcessState != nil {
			exitCode = strconv.Itoa(b.Cmd.ProcessState.ExitCode())
		}

		b.t.Fatalf("error waiting for %q to finish: %s. Exit code: %s",
			b.beatName, err, exitCode)
	}
}

// Stop stops the Beat process
// Start adds Cleanup function to stop when test ends, only run this if you want to inspect logs after beat shutsdown
func (b *BeatProc) Stop() {
	b.cmdMutex.Lock()
	defer b.cmdMutex.Unlock()
	b.stopNonsynced()
}

// stopNonsynced is the actual stop code, but without locking so it can be reused
// by methods that have already acquired the lock.
func (b *BeatProc) stopNonsynced() {
	b.stopOnce.Do(func() {
		// If the test/caller has already stopped the process, do nothing.
		if b.Cmd.ProcessState != nil {
			return
		}

		if err := proc.StopCmd(b.Cmd.Process); err != nil {
			b.t.Fatalf("cannot stop process: %s", err)
		}

		if !b.waitingMutex.TryLock() {
			// b.waitBeatToExit must be waiting on the process already. Nothing to do.
			return
		}
		defer b.waitingMutex.Unlock()
		err := b.Cmd.Wait()
		if err != nil {
			b.t.Logf("[WARN] got an error waiting %s to stop: %v", b.beatName, err)
			return
		}
		if !b.Cmd.ProcessState.Success() {
			b.t.Logf("[WARN] %s did not stop successfully: %v", b.beatName, b.Cmd.ProcessState.String())
		}
	})
}

// LogMatch tests each line of the logfile to see if contains any
// match of the provided regular expression. It will open the log
// file on every call, read until EOF, then close it. LogContains
// will be faster so use that if possible.
func (b *BeatProc) LogMatch(match string) bool {
	re := regexp.MustCompile(match)
	logFile := b.openLogFile()
	defer logFile.Close()

	var found bool
	found, b.logFileOffset = b.logRegExpMatch(re, logFile, b.logFileOffset)
	if found {
		return found
	}

	eventLogFile := b.openEventLogFile()
	if eventLogFile == nil {
		return false
	}
	defer eventLogFile.Close()
	found, b.eventLogFileOffset = b.logRegExpMatch(re, eventLogFile, b.eventLogFileOffset)

	return found
}

func (b *BeatProc) logRegExpMatch(re *regexp.Regexp, logFile *os.File, offset int64) (bool, int64) {
	_, err := logFile.Seek(offset, io.SeekStart)
	if err != nil {
		b.t.Fatalf("could not set offset for '%s': %s", logFile.Name(), err)
	}

	defer func() {
		if err := logFile.Close(); err != nil {
			// That's not quite a test error, but it can impact
			// next executions of LogContains, so treat it as an error
			b.t.Errorf("could not close log file: %s", err)
		}
	}()

	r := bufio.NewReader(logFile)
	for {
		data, err := r.ReadBytes('\n')
		line := string(data)
		offset += int64(len(data))

		if err != nil {
			if err != io.EOF {
				b.t.Fatalf("error reading log file '%s': %s", logFile.Name(), err)
			}
			break
		}

		if re.MatchString(line) {
			return true, offset
		}
	}

	return false, offset
}

// LogContains looks for `s` as a substring of every log line,
// it will open the log file on every call, read it until EOF,
// then close it. It keeps track of the offset so subsequent calls
// will only read log entries that were not read by the previous
// call.
//
// The events log file is read after the normal log file and its
// offset is tracked separately.
func (b *BeatProc) LogContains(s string) bool {
	logFile := b.openLogFile()
	defer logFile.Close()

	var found bool
	found, b.logFileOffset, _ = b.searchStrInLogs(logFile, s, b.logFileOffset)
	if found {
		return found
	}

	eventLogFile := b.openEventLogFile()
	if eventLogFile == nil {
		return false
	}
	defer eventLogFile.Close()
	found, b.eventLogFileOffset, _ = b.searchStrInLogs(eventLogFile, s, b.eventLogFileOffset)

	return found
}

func (b *BeatProc) RemoveLogFiles() {
	year := time.Now().Year()
	tmpls := []string{"%s-events-data-%d*.ndjson", "%s-%d*.ndjson"}

	files := []string{}
	for _, tmpl := range tmpls {
		glob := fmt.Sprintf(tmpl, filepath.Join(b.tempDir, b.beatName), year)
		foundFiles, err := filepath.Glob(glob)
		if err != nil {
			b.t.Fatalf("cannot resolve glob: %s", err)
		}
		files = append(files, foundFiles...)
	}

	for _, file := range files {
		if err := os.Remove(file); err != nil {
			b.t.Fatalf("cannot remove file: %s", err)
		}
	}

	b.eventLogFileOffset = 0
	b.logFileOffset = 0
}

// GetLogLine search for the string s starting at the beginning
// of the logs, if it is found the whole log line is returned, otherwise
// an empty string is returned. GetLogLine does not keep track of
// any offset
func (b *BeatProc) GetLogLine(s string) string {
	logFile := b.openLogFile()
	defer logFile.Close()

	found, _, line := b.searchStrInLogs(logFile, s, 0)
	if found {
		return line
	}

	eventLogFile := b.openEventLogFile()
	if eventLogFile == nil {
		return ""
	}
	defer eventLogFile.Close()
	_, _, line = b.searchStrInLogs(eventLogFile, s, 0)

	return line
}

// GetLastLogLine search for the string s starting at the end
// of the logs, if it is found the whole log line is returned, otherwise
// an empty string is returned. GetLastLogLine does not keep track of
// any offset.
func (b *BeatProc) GetLastLogLine(s string) string {
	logFile := b.openLogFile()
	defer logFile.Close()

	found, line := b.searchStrInLogsReversed(logFile, s)
	if found {
		return line
	}

	eventLogFile := b.openEventLogFile()
	if eventLogFile == nil {
		return ""
	}
	defer eventLogFile.Close()
	_, line = b.searchStrInLogsReversed(eventLogFile, s)

	return line
}

// searchStrInLogs search for s as a substring of any line in logFile starting
// from offset.
//
// It will close logFile and return the current offset.
func (b *BeatProc) searchStrInLogs(logFile *os.File, s string, offset int64) (bool, int64, string) {
	t := b.t

	_, err := logFile.Seek(offset, io.SeekStart)
	if err != nil {
		t.Fatalf("could not set offset for '%s': %s", logFile.Name(), err)
	}

	defer func() {
		if err := logFile.Close(); err != nil {
			// That's not quite a test error, but it can impact
			// next executions of LogContains, so treat it as an error
			t.Errorf("could not close log file: %s", err)
		}
	}()

	r := bufio.NewReader(logFile)
	for {
		data, err := r.ReadBytes('\n')
		line := string(data)
		offset += int64(len(data))

		if err != nil {
			if err != io.EOF {
				t.Fatalf("error reading log file '%s': %s", logFile.Name(), err)
			}
			break
		}

		if strings.Contains(line, s) {
			return true, offset, line
		}
	}

	return false, offset, ""
}

// searchStrInLogs search for s as a substring of any line in logFile starting
// from offset.
//
// It will close logFile and return the current offset.
func (b *BeatProc) searchStrInLogsReversed(logFile *os.File, s string) (bool, string) {
	t := b.t

	defer func() {
		if err := logFile.Close(); err != nil {
			// That's not quite a test error, but it can impact
			// next executions of LogContains, so treat it as an error
			t.Errorf("could not close log file: %s", err)
		}
	}()

	r := bufio.NewReader(logFile)
	lines := []string{}
	for {
		line, err := r.ReadString('\n')
		if err != nil {
			if err != io.EOF {
				t.Fatalf("error reading log file '%s': %s", logFile.Name(), err)
			}
			break
		}
		lines = append(lines, line)
	}

	slices.Reverse(lines)
	for _, line := range lines {
		if strings.Contains(line, s) {
			return true, line
		}
	}

	return false, ""
}

// WaitForLogs waits for the specified string s to be present in the logs within
// the given timeout duration and fails the test if s is not found.
// It keeps track of the log file offset, reading only new lines. Each
// subsequent call to WaitForLogs will only check logs not yet evaluated.
// msgAndArgs should be a format string and arguments that will be printed
// if the logs are not found, providing additional context for debugging.
func (b *BeatProc) WaitForLogs(s string, timeout time.Duration, msgAndArgs ...any) {
	b.t.Helper()
	require.Eventually(b.t, func() bool {
		return b.LogContains(s)
	}, timeout, 100*time.Millisecond, msgAndArgs...)
}

<<<<<<< HEAD
// WaitForLogsAnyOrder waits for all strings in the msgs slice to appear in the logs.
// The strings can appear in any order. The function will return once all strings
// have been found or the timeout has been reached.
// If the timeout is reached before all strings are found, the test will fail with
// the provided error message and arguments (msgAndArgs).
func (b *BeatProc) WaitForLogsAnyOrder(msgs []string, timeout time.Duration, failMsg string) {
	b.t.Helper()

	if len(msgs) == 0 {
		return
	}

	// Create a map to track which messages have been found
	found := make(map[string]bool, len(msgs))
	for _, msg := range msgs {
		found[msg] = false
	}

	msg := &strings.Builder{}

	assert.Eventually(
		b.t,
		func() bool {
			// Check for each unfound message
			allFound := true

			for msgToFind := range found {
				if !found[msgToFind] {
					if b.GetLogLine(msgToFind) != "" {
						found[msgToFind] = true
					} else {
						allFound = false
					}
				}
			}

			// Prepare message for potential failure
			if !allFound {
				msg.Reset()
				fmt.Fprintf(msg, "%s\nwaiting for log messages: ", failMsg)
				for msgToFind, wasFound := range found {
					if !wasFound {
						fmt.Fprintf(msg, "\n- %q (not found)", msgToFind)
					} else {
						fmt.Fprintf(msg, "\n- %q (✓)", msgToFind)
					}
				}
			}

			// b.t.Log(msg.String())
			return allFound
		},
		timeout,
		100*time.Millisecond,
		msg,
	)
=======
// WaitForLogsFromBeginning has the same behaviour as WaitForLogs, but it first
// resets the log offset.
func (b *BeatProc) WaitForLogsFromBeginning(s string, timeout time.Duration, msgAndArgs ...any) {
	b.t.Helper()
	b.logFileOffset = 0
	require.Eventually(b.t, func() bool {
		return b.LogContains(s)
	}, timeout, 100*time.Millisecond, msgAndArgs...)
>>>>>>> 11bd767a
}

// TempDir returns the temporary directory
// used by that Beat, on a successful test,
// the directory is automatically removed.
// On failure, the temporary directory is kept.
func (b *BeatProc) TempDir() string {
	return b.tempDir
}

// WriteConfigFile writes the provided configuration string cfg to a file.
// This file will be used as the configuration file for the Beat.
func (b *BeatProc) WriteConfigFile(cfg string) {
	if err := os.WriteFile(b.configFile, []byte(cfg), 0o644); err != nil {
		b.t.Fatalf("cannot create config file '%s': %s", b.configFile, err)
	}

	b.Args = append(b.Args, "-c", b.configFile)
	b.baseArgs = append(b.baseArgs, "-c", b.configFile)
}

// openGlobFile opens a file defined by glob. The glob must resolve to a single
// file otherwise the test fails. It returns a *os.File or nil if none is found.
//
// If `waitForFile` is true, it will wait up to 5 seconds for the file to
// be created. The test will fail if the file is not found. If waitForFile is
// false and no file is found, nil and false are returned.
func (b *BeatProc) openGlobFile(glob string, waitForFile bool) *os.File {
	t := b.t

	files, err := filepath.Glob(glob)
	if err != nil {
		t.Fatalf("could not expand log file glob: %s", err)
	}

	if waitForFile && len(files) == 0 {
		require.Eventually(t, func() bool {
			files, err = filepath.Glob(glob)
			if err != nil {
				t.Fatalf("could not expand log file glob: %s", err)
			}
			return len(files) == 1
		}, 5*time.Second, 100*time.Millisecond,
			"waiting for log file matching glob '%s' to be created", glob)
	}

	// We only reach this line if `waitForFile` is false, so we need
	// to check whether we found a file
	if len(files) == 0 {
		return nil
	}

	f, err := os.Open(files[0])
	if err != nil {
		t.Fatalf("could not open log file '%s': %s", files[0], err)
	}

	return f
}

// openLogFile opens the log file for reading and returns it.
// It's the caller's responsibility to close the file.
// If the log file is not found, the test fails. The returned
// value is never nil.
func (b *BeatProc) openLogFile() *os.File {
	// Beats can produce two different log files, to make sure we're
	// reading the normal one we add the year to the glob. The default
	// log file name looks like: filebeat-20240116.ndjson
	year := time.Now().Year()
	glob := fmt.Sprintf("%s-%d*.ndjson", filepath.Join(b.tempDir, b.beatName), year)

	return b.openGlobFile(glob, true)
}

// openEventLogFile opens the log file for reading and returns it.
// If the events log file does not exist, nil is returned
// It's the caller's responsibility to close the file.
func (b *BeatProc) openEventLogFile() *os.File {
	return b.openGlobFile(b.getEventLogFileGlob(), false)
}

func (b *BeatProc) getEventLogFileGlob() string {
	// Beats can produce two different log files, to make sure we're
	// reading the normal one we add the year to the glob. The default
	// log file name looks like: filebeat-20240116.ndjson
	year := time.Now().Year()
	glob := fmt.Sprintf("%s-events-data-%d*.ndjson", filepath.Join(b.tempDir, b.beatName), year)
	return glob
}

// createTempDir creates a temporary directory that will be
// removed after the tests passes.
//
// If the test fails, the temporary directory is not removed.
//
// If the tests are run with -v, the temporary directory will
// be logged.
func createTempDir(t *testing.T) string {
	rootDir, err := filepath.Abs("../../build/integration-tests")
	if err != nil {
		t.Fatalf("failed to determine absolute path for temp dir: %s", err)
	}
	err = os.MkdirAll(rootDir, 0o750)
	if err != nil {
		t.Fatalf("error making test dir: %s: %s", rootDir, err)
	}
	tempDir, err := os.MkdirTemp(rootDir, strings.ReplaceAll(t.Name(), "/", "-"))
	if err != nil {
		t.Fatalf("failed to make temp directory: %s", err)
	}

	cleanup := func() {
		if !t.Failed() {
			if err := os.RemoveAll(tempDir); err != nil {
				// Ungly workaround Windows limitations
				// Windows does not support the Interrup signal, so it might
				// happen that Filebeat is still running, keeping it's registry
				// file open, thus preventing the temporary folder from being
				// removed. So we log the error and move on without failing the
				// test
				if runtime.GOOS == "windows" {
					t.Logf("[WARN] Could not remove temporatry directory '%s': %s", tempDir, err)
				} else {
					t.Errorf("could not remove temp dir '%s': %s", tempDir, err)
				}
			}
		} else {
			t.Logf("Temporary directory saved: %s", tempDir)
		}
	}
	t.Cleanup(cleanup)

	return tempDir
}

// EnsureESIsRunning ensures Elasticsearch is running and is reachable
// using the default test credentials or the corresponding environment
// variables.
func EnsureESIsRunning(t *testing.T) {
	t.Helper()
	esURL := GetESURL(t, "http")

	ctx, cancel := context.WithDeadline(context.Background(), time.Now().Add(500*time.Second))
	defer cancel()
	req, err := http.NewRequestWithContext(ctx, http.MethodGet, esURL.String(), nil)
	if err != nil {
		t.Fatalf("cannot create request to ensure ES is running: %s", err)
	}

	u := esURL.User.Username()
	p, _ := esURL.User.Password()
	req.SetBasicAuth(u, p)

	resp, err := http.DefaultClient.Do(req)
	if err != nil {
		// If you're reading this message, you probably forgot to start ES
		// run `mage docker:composeUp` from Filebeat's folder to start all
		// containers required for integration tests
		t.Fatalf("cannot execute HTTP request to ES: '%s', check to make sure ES is running (mage docker:composeUp)", err)
	}
	defer resp.Body.Close()
	if resp.StatusCode != http.StatusOK {
		t.Errorf("unexpected HTTP status: %d, expecting 200 - OK", resp.StatusCode)
	}
}

func GetESClient(t *testing.T, scheme string) *elasticsearch.Client {
	t.Helper()
	esURL := GetESURL(t, scheme)

	u := esURL.User.Username()
	p, _ := esURL.User.Password()

	// prepare to query ES
	esCfg := elasticsearch.Config{
		Addresses: []string{fmt.Sprintf("%s://%s", esURL.Scheme, esURL.Host)},
		Username:  u,
		Password:  p,
		Transport: &http.Transport{
			TLSClientConfig: &tls.Config{
				InsecureSkipVerify: true, //nolint:gosec // this is only for testing
			},
		},
	}
	es, err := elasticsearch.NewClient(esCfg)
	if err != nil {
		t.Fatalf("could not get elasticsearch client due to: %v", err)
	}
	return es

}

func (b *BeatProc) FileContains(filename string, match string) string {
	file, err := os.Open(filename)
	require.NoErrorf(b.t, err, "error opening: %s", filename)
	r := bufio.NewReader(file)
	for {
		line, err := r.ReadString('\n')
		if err != nil {
			if err != io.EOF {
				b.t.Fatalf("error reading log file '%s': %s", file.Name(), err)
			}
			break
		}
		if strings.Contains(line, match) {
			return line
		}
	}
	return ""
}

func (b *BeatProc) WaitFileContains(filename string, match string, waitFor time.Duration) string {
	var returnValue string
	require.Eventuallyf(b.t,
		func() bool {
			returnValue = b.FileContains(filename, match)
			return returnValue != ""
		}, waitFor, 100*time.Millisecond, "match string '%s' not found in %s", match, filename)

	return returnValue
}

func (b *BeatProc) WaitStdErrContains(match string, waitFor time.Duration) string {
	return b.WaitFileContains(b.stderr.Name(), match, waitFor)
}

func (b *BeatProc) WaitStdOutContains(match string, waitFor time.Duration) string {
	return b.WaitFileContains(b.stdout.Name(), match, waitFor)
}

func (b *BeatProc) LoadMeta() (Meta, error) {
	m := Meta{}
	metaFile, err := os.Open(filepath.Join(b.TempDir(), "data", "meta.json"))
	if err != nil {
		return m, err
	}
	defer metaFile.Close()

	metaBytes, err := io.ReadAll(metaFile)
	require.NoError(b.t, err, "error reading meta file")
	err = json.Unmarshal(metaBytes, &m)
	require.NoError(b.t, err, "error unmarshalling meta data")
	return m, nil
}

// RemoveAllCLIArgs removes all CLI arguments configured.
// It will also remove all configuration for home path and
// logs, therefore some methods, like the ones that read logs,
// might fail if Filebeat is not configured the way this framework
// expects.
//
// The only CLI argument kept is the `--systemTest` that is necessary
// to make the System Test Binary run Filebeat
func (b *BeatProc) RemoveAllCLIArgs() {
	b.baseArgs = []string{b.beatName, "--systemTest"}
}

func (b *BeatProc) Stdin() io.WriteCloser {
	return b.stdin
}

// GetESURL Returns the ES URL with username and password set,
// it uses ES_USER and ES_PASS that on our mage automation defaults
// to user 'beats' and pass 'testing'. This user/role has limited
// privileges, it cannot create arbitrary indexes.
func GetESURL(t *testing.T, scheme string) url.URL {
	return getESURL(t, scheme, "ES_USER", "ES_PASS")
}

// GetESURL Returns the ES URL with admin username and password set,
// it uses ES_SUPERUSER_USER and ES_SUPERUSER_PASS that on our mage
// automation defaults to user 'admin' and pass 'testing'.
func GetESAdminURL(t *testing.T, scheme string) url.URL {
	return getESURL(t, scheme, "ES_SUPERUSER_USER", "ES_SUPERUSER_PASS")
}

func getESURL(t *testing.T, scheme string, userEnvVar, passEnvVar string) url.URL {
	t.Helper()

	esHost := os.Getenv("ES_HOST")
	if esHost == "" {
		esHost = "localhost"
	}

	esPort := os.Getenv("ES_PORT")
	if esPort == "" {
		switch scheme {
		case "http":
			esPort = "9200"
		case "https":
			esPort = "9201"
		default:
			t.Fatalf("could not determine port from env variable: ES_PORT=%s", esPort)
		}
	}

	user := os.Getenv(userEnvVar)
	if user == "" {
		user = "admin"
	}

	pass := os.Getenv(passEnvVar)
	if pass == "" {
		pass = "testing"
	}

	esURL := url.URL{
		Scheme: scheme,
		Host:   fmt.Sprintf("%s:%s", esHost, esPort),
		User:   url.UserPassword(user, pass),
	}
	return esURL
}

func GetKibana(t *testing.T) (url.URL, *url.Userinfo) {
	t.Helper()

	kibanaHost := os.Getenv("KIBANA_HOST")
	if kibanaHost == "" {
		kibanaHost = "localhost"
	}

	kibanaPort := os.Getenv("KIBANA_PORT")
	if kibanaPort == "" {
		kibanaPort = "5601"
	}

	kibanaURL := url.URL{
		Scheme: "http",
		Host:   fmt.Sprintf("%s:%s", kibanaHost, kibanaPort),
	}
	kibanaUser := url.UserPassword("beats", "testing")
	return kibanaURL, kibanaUser
}

func HttpDo(t *testing.T, method string, targetURL url.URL) (statusCode int, body []byte, err error) {
	t.Helper()
	client := &http.Client{}

	ctx, cancel := context.WithDeadline(context.Background(), time.Now().Add(30*time.Second))
	defer cancel()
	req, err := http.NewRequestWithContext(ctx, method, targetURL.String(), nil)
	if err != nil {
		return 0, nil, fmt.Errorf("error making request, method: %s, url: %s, error: %w", method, targetURL.String(), err)
	}

	resp, err := client.Do(req)
	if err != nil {
		return 0, nil, fmt.Errorf("error doing request, method: %s, url: %s, error: %w", method, targetURL.String(), err)
	}
	defer resp.Body.Close()
	body, err = io.ReadAll(resp.Body)

	if err != nil {
		return resp.StatusCode, nil, fmt.Errorf("error reading request, method: %s, url: %s, status code: %d", method, targetURL.String(), resp.StatusCode)
	}
	return resp.StatusCode, body, nil
}

func FormatDatastreamURL(t *testing.T, srcURL url.URL, dataStream string) (url.URL, error) {
	t.Helper()
	path, err := url.JoinPath("/_data_stream", dataStream)
	if err != nil {
		return url.URL{}, fmt.Errorf("error joining data_stream path: %w", err)
	}
	srcURL.Path = path
	return srcURL, nil
}

func FormatIndexTemplateURL(t *testing.T, srcURL url.URL, template string) (url.URL, error) {
	t.Helper()
	path, err := url.JoinPath("/_index_template", template)
	if err != nil {
		return url.URL{}, fmt.Errorf("error joining index_template path: %w", err)
	}
	srcURL.Path = path
	return srcURL, nil
}

func FormatPolicyURL(t *testing.T, srcURL url.URL, policy string) (url.URL, error) {
	t.Helper()
	path, err := url.JoinPath("/_ilm/policy", policy)
	if err != nil {
		return url.URL{}, fmt.Errorf("error joining ilm policy path: %w", err)
	}
	srcURL.Path = path
	return srcURL, nil
}

func FormatRefreshURL(t *testing.T, srcURL url.URL) url.URL {
	t.Helper()
	srcURL.Path = "/_refresh"
	return srcURL
}

func FormatDataStreamSearchURL(t *testing.T, srcURL url.URL, dataStream string) (url.URL, error) {
	t.Helper()
	path, err := url.JoinPath("/", dataStream, "_search")
	if err != nil {
		return url.URL{}, fmt.Errorf("error joining ilm policy path: %w", err)
	}
	srcURL.Path = path
	return srcURL, nil
}

func readLastNBytes(filename string, numBytes int64) ([]byte, error) {
	f, err := os.Open(filename)
	if err != nil {
		return nil, fmt.Errorf("error opening %s: %w", filename, err)
	}
	fInfo, err := f.Stat()
	if err != nil {
		return nil, fmt.Errorf("error stating %s: %w", filename, err)
	}
	var startPosition int64
	if fInfo.Size() >= numBytes {
		startPosition = fInfo.Size() - numBytes
	} else {
		startPosition = 0
	}
	_, err = f.Seek(startPosition, io.SeekStart)
	if err != nil {
		return nil, fmt.Errorf("error seeking to %d in %s: %w", startPosition, filename, err)
	}
	return io.ReadAll(f)
}

func reportErrors(t *testing.T, tempDir string, beatName string) {
	var maxlen int64 = 2048
	stderr, err := readLastNBytes(filepath.Join(tempDir, "stderr"), maxlen)
	if err != nil {
		t.Logf("error reading stderr: %s", err)
	}
	t.Logf("Last %d bytes of stderr:\n%s", len(stderr), string(stderr))

	stdout, err := readLastNBytes(filepath.Join(tempDir, "stdout"), maxlen)
	if err != nil {
		t.Logf("error reading stdout: %s", err)
	}
	t.Logf("Last %d bytes of stdout:\n%s", len(stdout), string(stdout))

	glob := fmt.Sprintf("%s-*.ndjson", filepath.Join(tempDir, beatName))
	files, err := filepath.Glob(glob)
	if err != nil {
		t.Logf("glob error with: %s: %s", glob, err)
	}
	for _, f := range files {
		contents, err := readLastNBytes(f, maxlen)
		if err != nil {
			t.Logf("error reading %s: %s", f, err)
		}
		t.Logf("Last %d bytes of %s:\n%s", len(contents), f, string(contents))
	}
}

// GenerateLogFile writes count lines to path, each line is 50 bytes.
// Each line contains the current time (RFC3339) and a counter
func GenerateLogFile(t *testing.T, path string, count int, append bool) {
	var file *os.File
	var err error
	if !append {
		file, err = os.Create(path)
		if err != nil {
			t.Fatalf("could not create file '%s': %s", path, err)
		}
	} else {
		file, err = os.OpenFile(path, os.O_CREATE|os.O_APPEND|os.O_RDWR, 0666)
		if err != nil {
			t.Fatalf("could not open or create file: '%s': %s", path, err)
		}
	}

	defer func() {
		if err := file.Close(); err != nil {
			t.Fatalf("could not close file: %s", err)
		}
	}()
	defer func() {
		if err := file.Sync(); err != nil {
			t.Fatalf("could not sync file: %s", err)
		}
	}()
	now := time.Now().Format(time.RFC3339)
	// If the length is different, e.g when there is no offset from UTC.
	// add some padding so the length is predictable
	if len(now) != len(time.RFC3339) {
		paddingNeeded := len(time.RFC3339) - len(now)
		for i := 0; i < paddingNeeded; i++ {
			now += "-"
		}
	}
	for i := 0; i < count; i++ {
		if _, err := fmt.Fprintf(file, "%s           %13d\n", now, i); err != nil {
			t.Fatalf("could not write line %d to file: %s", count+1, err)
		}
	}
}

func (b *BeatProc) CountFileLines(glob string) int {
	file := b.openGlobFile(glob, true)
	defer file.Close()
	data, err := io.ReadAll(file)
	if err != nil {
		b.t.Fatalf("could not read file '%s': %s", file.Name(), err)
	}

	return bytes.Count(data, []byte{'\n'})
}

func (b *BeatProc) WaitEventsInLogFile(events int, timeout time.Duration) {
	msg := strings.Builder{}

	require.Eventually(b.t, func() bool {
		msg.Reset()
		got := b.CountFileLines(b.getEventLogFileGlob())
		fmt.Fprintf(&msg, "expecting %d events, got %d", events, got)
		return events == got
	}, timeout, 100*time.Millisecond, &msg)
}

// ConfigFilePath returns the config file path
func (b *BeatProc) ConfigFilePath() string {
	return b.configFile
}

// StartMockES starts mock-es on the specified address.
// If add is an empty string a random local port is used.
// The return values are:
//   - The HTTP server
//   - The server address in the form http://ip:port
//   - The mock-es API handler
//   - The ManualReader for accessing the metrics
func StartMockES(
	t *testing.T,
	addr string,
	percentDuplicate,
	percentTooMany,
	percentNonIndex,
	percentTooLarge,
	historyCap uint,
) (*http.Server, string, *api.APIHandler, *sdkmetric.ManualReader) {

	uid := uuid.Must(uuid.NewV4())

	rdr := sdkmetric.NewManualReader()
	provider := sdkmetric.NewMeterProvider(
		sdkmetric.WithReader(rdr),
	)

	es := api.NewAPIHandler(
		uid,
		t.Name(),
		provider,
		time.Now().Add(24*time.Hour),
		0,
		percentDuplicate,
		percentTooMany,
		percentNonIndex,
		percentTooLarge,
		historyCap,
	)

	if addr == "" {
		addr = "localhost:0"
	}

	l, err := net.Listen("tcp", addr)
	if err != nil {
		if l, err = net.Listen("tcp6", addr); err != nil {
			t.Fatalf("failed to listen on a port: %v", err)
		}
	}

	addr = l.Addr().String()
	s := http.Server{Handler: es, ReadHeaderTimeout: time.Second}
	go func() {
		if err := s.Serve(l); !errors.Is(err, http.ErrServerClosed) {
			t.Errorf("could not start mock-es server: %s", err)
		}
	}()

	sererURL := "http://" + addr
	// Ensure the Server is up and running before returning
	require.Eventually(
		t,
		func() bool {
<<<<<<< HEAD
			resp, err := http.Get(sererURL) //nolint: noctx // It's just a test
=======
			resp, err := http.Get("http://" + addr) // nolint: noctx // It's just a test
>>>>>>> 11bd767a
			if err != nil {
				return false
			}
			// nolint: errcheck // We're just draining the body, we can ignore the error
			io.Copy(io.Discard, resp.Body)
			resp.Body.Close()
			return true
		},
		time.Second,
		time.Millisecond,
		"mock-es server did not start on '%s'", addr)

	return &s, sererURL, es, rdr
}<|MERGE_RESOLUTION|>--- conflicted
+++ resolved
@@ -601,7 +601,6 @@
 	}, timeout, 100*time.Millisecond, msgAndArgs...)
 }
 
-<<<<<<< HEAD
 // WaitForLogsAnyOrder waits for all strings in the msgs slice to appear in the logs.
 // The strings can appear in any order. The function will return once all strings
 // have been found or the timeout has been reached.
@@ -658,7 +657,8 @@
 		100*time.Millisecond,
 		msg,
 	)
-=======
+}
+
 // WaitForLogsFromBeginning has the same behaviour as WaitForLogs, but it first
 // resets the log offset.
 func (b *BeatProc) WaitForLogsFromBeginning(s string, timeout time.Duration, msgAndArgs ...any) {
@@ -667,7 +667,6 @@
 	require.Eventually(b.t, func() bool {
 		return b.LogContains(s)
 	}, timeout, 100*time.Millisecond, msgAndArgs...)
->>>>>>> 11bd767a
 }
 
 // TempDir returns the temporary directory
@@ -1254,11 +1253,7 @@
 	require.Eventually(
 		t,
 		func() bool {
-<<<<<<< HEAD
 			resp, err := http.Get(sererURL) //nolint: noctx // It's just a test
-=======
-			resp, err := http.Get("http://" + addr) // nolint: noctx // It's just a test
->>>>>>> 11bd767a
 			if err != nil {
 				return false
 			}

// Licensed to Elasticsearch B.V. under one or more contributor
// license agreements. See the NOTICE file distributed with
// this work for additional information regarding copyright
// ownership. Elasticsearch B.V. licenses this file to you under
// the Apache License, Version 2.0 (the "License"); you may
// not use this file except in compliance with the License.
// You may obtain a copy of the License at
//
//     http://www.apache.org/licenses/LICENSE-2.0
//
// Unless required by applicable law or agreed to in writing,
// software distributed under the License is distributed on an
// "AS IS" BASIS, WITHOUT WARRANTIES OR CONDITIONS OF ANY
// KIND, either express or implied.  See the License for the
// specific language governing permissions and limitations
// under the License.

// This file was contributed to by generative AI

//go:build integration

package integration

import (
	"bufio"
	"bytes"
	"context"
	"crypto/tls"
	"encoding/json"
	"errors"
	"fmt"
	"io"
	"math"
	"net"
	"net/http"
	"net/url"
	"os"
	"os/exec"
	"path/filepath"
	"regexp"
	"runtime"
	"slices"
	"strconv"
	"strings"
	"sync"
	"sync/atomic"
	"testing"
	"time"

	"github.com/gofrs/uuid/v5"
	"github.com/stretchr/testify/assert"
	"github.com/stretchr/testify/require"
	sdkmetric "go.opentelemetry.io/otel/sdk/metric"

	"github.com/elastic/beats/v7/libbeat/common/proc"
	"github.com/elastic/go-elasticsearch/v8"
	"github.com/elastic/mock-es/pkg/api"
)

type BeatProc struct {
	Args                []string
	baseArgs            []string
	Binary              string
	RestartOnBeatOnExit bool
	beatName            string
	cmdMutex            sync.Mutex
	waitingMutex        sync.Mutex
	configFile          string
	fullPath            string
	logFileOffset       int64
	eventLogFileOffset  int64
	t                   *testing.T
	tempDir             string
	stdin               io.WriteCloser
	stdout              *os.File
	stderr              *os.File
	cleanUpOnce         sync.Once
	jobObject           proc.Job
	stopOnce            sync.Once
	Cmd                 *exec.Cmd
}

type Meta struct {
	UUID       uuid.UUID `json:"uuid"`
	FirstStart time.Time `json:"first_start"`
}

type IndexTemplateResult struct {
	IndexTemplates []IndexTemplateEntry `json:"index_templates"`
}

type IndexTemplateEntry struct {
	Name          string        `json:"name"`
	IndexTemplate IndexTemplate `json:"index_template"`
}

type IndexTemplate struct {
	IndexPatterns []string `json:"index_patterns"`
}

type SearchResult struct {
	Hits Hits `json:"hits"`
}

type Hits struct {
	Total Total `json:"total"`
}

type Total struct {
	Value int `json:"value"`
}

// NewBeat creates a new Beat process from the system tests binary.
// It sets some required options like the home path, logging, etc.
// `tempDir` will be used as home and logs directory for the Beat
// `args` will be passed as CLI arguments to the Beat
func NewBeat(t *testing.T, beatName, binary string, args ...string) *BeatProc {
	require.FileExistsf(t, binary, "beat binary must exists")
	tempDir := createTempDir(t)
	configFile := filepath.Join(tempDir, beatName+".yml")

	stdoutFile, err := os.Create(filepath.Join(tempDir, "stdout"))
	require.NoError(t, err, "error creating stdout file")
	stderrFile, err := os.Create(filepath.Join(tempDir, "stderr"))
	require.NoError(t, err, "error creating stderr file")

	jobObject, err := proc.CreateJobObject()
	require.NoError(t, err, "creating job object")

	p := BeatProc{
		Binary: binary,
		baseArgs: append([]string{
			beatName,
			"--systemTest",
			"--path.home", tempDir,
			"--path.logs", tempDir,
			"-E", "logging.to_files=true",
			"-E", "logging.files.rotateeverybytes=104857600", // About 100MB
			"-E", "logging.files.rotateonstartup=false",
		}, args...),
		tempDir:    tempDir,
		beatName:   beatName,
		configFile: configFile,
		t:          t,
		stdout:     stdoutFile,
		stderr:     stderrFile,
		jobObject:  jobObject,
	}

	t.Cleanup(func() {
		if !t.Failed() {
			return
		}
		reportErrors(t, tempDir, beatName)
	})

	return &p
}

// NewStandardBeat creates a Beat process from a standard binary.
func NewStandardBeat(t *testing.T, beatName, binary string, args ...string) *BeatProc {
	b := NewBeat(t, beatName, binary, args...)
	b.baseArgs = append(b.baseArgs[:1], b.baseArgs[2:]...) // remove "--systemTest"
	return b
}

// NewAgentBeat creates a new agentbeat process that runs the beatName as a subcommand.
// See `NewBeat` for options and information for the parameters.
func NewAgentBeat(t *testing.T, beatName, binary string, args ...string) *BeatProc {
	require.FileExistsf(t, binary, "agentbeat binary must exists")
	tempDir := createTempDir(t)
	configFile := filepath.Join(tempDir, beatName+".yml")

	stdoutFile, err := os.Create(filepath.Join(tempDir, "stdout"))
	require.NoError(t, err, "error creating stdout file")
	stderrFile, err := os.Create(filepath.Join(tempDir, "stderr"))
	require.NoError(t, err, "error creating stderr file")

	p := BeatProc{
		Binary: binary,
		baseArgs: append([]string{
			"agentbeat",
			"--systemTest",
			beatName,
			"--path.home", tempDir,
			"--path.logs", tempDir,
			"-E", "logging.to_files=true",
			"-E", "logging.files.rotateeverybytes=104857600", // About 100MB
			"-E", "logging.files.rotateonstartup=false",
		}, args...),
		tempDir:    tempDir,
		beatName:   beatName,
		configFile: configFile,
		t:          t,
		stdout:     stdoutFile,
		stderr:     stderrFile,
	}
	t.Cleanup(func() {
		if !t.Failed() {
			return
		}
		reportErrors(t, tempDir, beatName)
	})
	return &p
}

// Start starts the Beat process
// args are extra arguments to be passed to the Beat.
func (b *BeatProc) Start(args ...string) {
	t := b.t
	fullPath, err := filepath.Abs(b.Binary)
	if err != nil {
		t.Fatalf("could not get full path from %q, err: %s", b.Binary, err)
	}

	b.fullPath = fullPath
	b.Args = append(b.baseArgs, args...)

	var done atomic.Bool
	wg := sync.WaitGroup{}
	if b.RestartOnBeatOnExit {
		wg.Add(1)
		go func() {
			defer wg.Done()
			for !done.Load() {
				b.startBeat()
				b.waitBeatToExit()
			}
		}()
	} else {
		b.startBeat()
	}

	t.Cleanup(func() {
		b.cleanUpOnce.Do(func() {
			b.cmdMutex.Lock()
			// 1. Send an interrupt signal to the Beat
			b.stopNonsynced()

			// Make sure the goroutine restarting the Beat has exited
			if b.RestartOnBeatOnExit {
				// 2. Set the done flag so the goroutine loop can exit
				done.Store(true)
				// 3. Release the mutex, keeping it locked
				// until now ensures a new process won't
				// start.  Lock must be released before
				// wg.Wait() or there is a possibility of
				// deadlock.
				b.cmdMutex.Unlock()
				// 4. Wait for the goroutine to finish, this helps to ensure
				// no other Beat process was started
				wg.Wait()
			} else {
				b.cmdMutex.Unlock()
			}
		})
	})
}

// startBeat starts the Beat process. This method
// does not block nor waits the Beat to finish.
func (b *BeatProc) startBeat() {
	b.cmdMutex.Lock()
	defer b.cmdMutex.Unlock()

	_, _ = b.stdout.Seek(0, 0)
	_ = b.stdout.Truncate(0)
	_, _ = b.stderr.Seek(0, 0)
	_ = b.stderr.Truncate(0)

	b.Cmd = &exec.Cmd{
		Path:   b.fullPath,
		Args:   b.Args,
		Stdout: b.stdout,
		Stderr: b.stderr,
		// OS dependant attributes to allow gracefully terminating process
		// on Linux and Windows
		SysProcAttr: proc.GetSysProcAttr(),
	}

	var err error
	b.stdin, err = b.Cmd.StdinPipe()
	require.NoError(b.t, err, "could not get cmd StdinPipe")

	err = b.Cmd.Start()
	require.NoError(b.t, err, "error starting beat process")

	if err := b.jobObject.Assign(b.Cmd.Process); err != nil {
		_ = b.Cmd.Process.Kill()
		b.t.Fatalf("failed job assignment: %s", err)
	}

	b.t.Cleanup(func() {
		// If the test failed, print the whole cmd line to help debugging
		if b.t.Failed() {
			args := strings.Join(b.Cmd.Args, " ")
			b.t.Log("CMD line to execute Beat:", b.Cmd.Path, args)
		}
	})

	// Every time we start a process, we can stop it again
	b.stopOnce = sync.Once{}
}

// waitBeatToExit blocks until the Beat exits.
// `startBeat` must be called before this method.
func (b *BeatProc) waitBeatToExit() {
	if !b.waitingMutex.TryLock() {
		// b.stopNonsynced must be waiting on the process already. Nothing to do.
		return
	}
	defer b.waitingMutex.Unlock()

	if err := b.Cmd.Wait(); err != nil {
		exitCode := "unknown"
		if b.Cmd.ProcessState != nil {
			exitCode = strconv.Itoa(b.Cmd.ProcessState.ExitCode())
		}

		b.t.Fatalf("error waiting for %q to finish: %s. Exit code: %s",
			b.beatName, err, exitCode)
	}
}

// Stop stops the Beat process
// Start adds Cleanup function to stop when test ends, only run this if you want to inspect logs after beat shutsdown
func (b *BeatProc) Stop() {
	b.cmdMutex.Lock()
	defer b.cmdMutex.Unlock()
	b.stopNonsynced()
}

// stopNonsynced is the actual stop code, but without locking so it can be reused
// by methods that have already acquired the lock.
func (b *BeatProc) stopNonsynced() {
	b.stopOnce.Do(func() {
		// If the test/caller has already stopped the process, do nothing.
		if b.Cmd.ProcessState != nil {
			return
		}

		if err := proc.StopCmd(b.Cmd.Process); err != nil {
			b.t.Fatalf("cannot stop process: %s", err)
		}

		if !b.waitingMutex.TryLock() {
			// b.waitBeatToExit must be waiting on the process already. Nothing to do.
			return
		}
		defer b.waitingMutex.Unlock()
		err := b.Cmd.Wait()
		if err != nil {
			b.t.Logf("[WARN] got an error waiting %s to stop: %v", b.beatName, err)
			return
		}
		if !b.Cmd.ProcessState.Success() {
			b.t.Logf("[WARN] %s did not stop successfully: %v", b.beatName, b.Cmd.ProcessState.String())
		}
	})
}

// LogMatch tests each line of the logfile to see if contains any
// match of the provided regular expression. It will open the log
// file on every call, read until EOF, then close it. LogContains
// will be faster so use that if possible.
func (b *BeatProc) LogMatch(match string) bool {
	re := regexp.MustCompile(match)
	logFile := b.openLogFile()
	defer logFile.Close()

	var found bool
	found, b.logFileOffset = b.logRegExpMatch(re, logFile, b.logFileOffset)
	if found {
		return found
	}

	eventLogFile := b.openEventLogFile()
	if eventLogFile == nil {
		return false
	}
	defer eventLogFile.Close()
	found, b.eventLogFileOffset = b.logRegExpMatch(re, eventLogFile, b.eventLogFileOffset)

	return found
}

func (b *BeatProc) logRegExpMatch(re *regexp.Regexp, logFile *os.File, offset int64) (bool, int64) {
	_, err := logFile.Seek(offset, io.SeekStart)
	if err != nil {
		b.t.Fatalf("could not set offset for '%s': %s", logFile.Name(), err)
	}

	defer func() {
		if err := logFile.Close(); err != nil {
			// That's not quite a test error, but it can impact
			// next executions of LogContains, so treat it as an error
			b.t.Errorf("could not close log file: %s", err)
		}
	}()

	r := bufio.NewReader(logFile)
	for {
		data, err := r.ReadBytes('\n')
		line := string(data)
		offset += int64(len(data))

		if err != nil {
			if err != io.EOF {
				b.t.Fatalf("error reading log file '%s': %s", logFile.Name(), err)
			}
			break
		}

		if re.MatchString(line) {
			return true, offset
		}
	}

	return false, offset
}

// LogContains looks for `s` as a substring of every log line,
// it will open the log file on every call, read it until EOF,
// then close it. It keeps track of the offset so subsequent calls
// will only read log entries that were not read by the previous
// call.
//
// The events log file is read after the normal log file and its
// offset is tracked separately.
func (b *BeatProc) LogContains(s string) bool {
	logFile := b.openLogFile()
	defer logFile.Close()

	var found bool
	found, b.logFileOffset, _ = b.searchStrInLogs(logFile, s, b.logFileOffset)
	if found {
		return found
	}

	eventLogFile := b.openEventLogFile()
	if eventLogFile == nil {
		return false
	}
	defer eventLogFile.Close()
	found, b.eventLogFileOffset, _ = b.searchStrInLogs(eventLogFile, s, b.eventLogFileOffset)

	return found
}

func (b *BeatProc) RemoveLogFiles() {
	year := time.Now().Year()
	tmpls := []string{"%s-events-data-%d*.ndjson", "%s-%d*.ndjson"}

	files := []string{}
	for _, tmpl := range tmpls {
		glob := fmt.Sprintf(tmpl, filepath.Join(b.tempDir, b.beatName), year)
		foundFiles, err := filepath.Glob(glob)
		if err != nil {
			b.t.Fatalf("cannot resolve glob: %s", err)
		}
		files = append(files, foundFiles...)
	}

	for _, file := range files {
		if err := os.Remove(file); err != nil {
			b.t.Fatalf("cannot remove file: %s", err)
		}
	}

	b.eventLogFileOffset = 0
	b.logFileOffset = 0
}

// GetLogLine search for the string s starting at the beginning
// of the logs, if it is found the whole log line is returned, otherwise
// an empty string is returned. GetLogLine does not keep track of
// any offset
func (b *BeatProc) GetLogLine(s string) string {
	logFile := b.openLogFile()
	defer logFile.Close()

	found, _, line := b.searchStrInLogs(logFile, s, 0)
	if found {
		return line
	}

	eventLogFile := b.openEventLogFile()
	if eventLogFile == nil {
		return ""
	}
	defer eventLogFile.Close()
	_, _, line = b.searchStrInLogs(eventLogFile, s, 0)

	return line
}

// GetLastLogLine search for the string s starting at the end
// of the logs, if it is found the whole log line is returned, otherwise
// an empty string is returned. GetLastLogLine does not keep track of
// any offset.
func (b *BeatProc) GetLastLogLine(s string) string {
	logFile := b.openLogFile()
	defer logFile.Close()

	found, line := b.searchStrInLogsReversed(logFile, s)
	if found {
		return line
	}

	eventLogFile := b.openEventLogFile()
	if eventLogFile == nil {
		return ""
	}
	defer eventLogFile.Close()
	_, line = b.searchStrInLogsReversed(eventLogFile, s)

	return line
}

// searchStrInLogs search for s as a substring of any line in logFile starting
// from offset.
//
// It will close logFile and return the current offset.
func (b *BeatProc) searchStrInLogs(logFile *os.File, s string, offset int64) (bool, int64, string) {
	t := b.t

	_, err := logFile.Seek(offset, io.SeekStart)
	if err != nil {
		t.Fatalf("could not set offset for '%s': %s", logFile.Name(), err)
	}

	defer func() {
		if err := logFile.Close(); err != nil {
			// That's not quite a test error, but it can impact
			// next executions of LogContains, so treat it as an error
			t.Errorf("could not close log file: %s", err)
		}
	}()

	r := bufio.NewReader(logFile)
	for {
		data, err := r.ReadBytes('\n')
		line := string(data)
		offset += int64(len(data))

		if err != nil {
			if err != io.EOF {
				t.Fatalf("error reading log file '%s': %s", logFile.Name(), err)
			}
			break
		}

		if strings.Contains(line, s) {
			return true, offset, line
		}
	}

	return false, offset, ""
}

// searchStrInLogs search for s as a substring of any line in logFile starting
// from offset.
//
// It will close logFile and return the current offset.
func (b *BeatProc) searchStrInLogsReversed(logFile *os.File, s string) (bool, string) {
	t := b.t

	defer func() {
		if err := logFile.Close(); err != nil {
			// That's not quite a test error, but it can impact
			// next executions of LogContains, so treat it as an error
			t.Errorf("could not close log file: %s", err)
		}
	}()

	r := bufio.NewReader(logFile)
	lines := []string{}
	for {
		line, err := r.ReadString('\n')
		if err != nil {
			if err != io.EOF {
				t.Fatalf("error reading log file '%s': %s", logFile.Name(), err)
			}
			break
		}
		lines = append(lines, line)
	}

	slices.Reverse(lines)
	for _, line := range lines {
		if strings.Contains(line, s) {
			return true, line
		}
	}

	return false, ""
}

// WaitLogsContains waits for the specified string s to be present in the logs within
// the given timeout duration and fails the test if s is not found.
// It keeps track of the log file offset, reading only new lines. Each
// subsequent call to WaitLogsContains will only check logs not yet evaluated.
// msgAndArgs should be a format string and arguments that will be printed
// if the logs are not found, providing additional context for debugging.
func (b *BeatProc) WaitLogsContains(s string, timeout time.Duration, msgAndArgs ...any) {
	b.t.Helper()
	require.Eventually(b.t, func() bool {
		return b.LogContains(s)
	}, timeout, 100*time.Millisecond, msgAndArgs...)
}

// WaitForLogsAnyOrder waits for all strings in the msgs slice to appear in the logs.
// The strings can appear in any order. The function will return once all strings
// have been found or the timeout has been reached.
// If the timeout is reached before all strings are found, the test will fail with
// the provided error message and arguments (failMsg).
func (b *BeatProc) WaitForLogsAnyOrder(msgs []string, timeout time.Duration, failMsg string) {
	b.t.Helper()

	if len(msgs) == 0 {
		return
	}

	// Create a map to track which messages have been found
	found := make(map[string]bool, len(msgs))
	for _, msg := range msgs {
		found[msg] = false
	}

	msg := &strings.Builder{}

	assert.Eventually(
		b.t,
		func() bool {
			// Check for each unfound message
			allFound := true

			for msgToFind := range found {
				if !found[msgToFind] {
					if b.GetLogLine(msgToFind) != "" {
						found[msgToFind] = true
					} else {
						allFound = false
					}
				}
			}

			// Prepare message for potential failure
			if !allFound {
				msg.Reset()
				fmt.Fprintf(msg, "%s\nwaiting for log messages: ", failMsg)
				for msgToFind, wasFound := range found {
					if !wasFound {
						fmt.Fprintf(msg, "\n- %q (not found)", msgToFind)
					} else {
						fmt.Fprintf(msg, "\n- %q (✓)", msgToFind)
					}
				}
			}

			return allFound
		},
		timeout,
		100*time.Millisecond,
		msg,
	)
}

// WaitForLogsFromBeginning has the same behaviour as WaitForLogs, but it first
// resets the log offset.
func (b *BeatProc) WaitLogsContainsFromBeginning(s string, timeout time.Duration, msgAndArgs ...any) {
	b.t.Helper()
	b.logFileOffset = 0
	require.Eventually(b.t, func() bool {
		return b.LogContains(s)
	}, timeout, 100*time.Millisecond, msgAndArgs...)
}

// TempDir returns the temporary directory
// used by that Beat, on a successful test,
// the directory is automatically removed.
// On failure, the temporary directory is kept.
func (b *BeatProc) TempDir() string {
	return b.tempDir
}

// WriteConfigFile writes the provided configuration string cfg to a file.
// This file will be used as the configuration file for the Beat.
func (b *BeatProc) WriteConfigFile(cfg string) {
	if err := os.WriteFile(b.configFile, []byte(cfg), 0o644); err != nil {
		b.t.Fatalf("cannot create config file '%s': %s", b.configFile, err)
	}

	b.Args = append(b.Args, "-c", b.configFile)
	b.baseArgs = append(b.baseArgs, "-c", b.configFile)
}

// openGlobFile opens a file defined by glob. The glob must resolve to a single
// file otherwise the test fails. It returns a *os.File or nil if none is found.
//
// If `waitForFile` is true, it will wait up to 5 seconds for the file to
// be created. The test will fail if the file is not found. If waitForFile is
// false and no file is found, nil and false are returned.
func (b *BeatProc) openGlobFile(glob string, waitForFile bool) *os.File {
	t := b.t

	files, err := filepath.Glob(glob)
	if err != nil {
		t.Fatalf("could not expand log file glob: %s", err)
	}

	if waitForFile && len(files) == 0 {
		require.Eventually(t, func() bool {
			files, err = filepath.Glob(glob)
			if err != nil {
				t.Fatalf("could not expand log file glob: %s", err)
			}
			return len(files) == 1
		}, 5*time.Second, 100*time.Millisecond,
			"waiting for log file matching glob '%s' to be created", glob)
	}

	// We only reach this line if `waitForFile` is false, so we need
	// to check whether we found a file
	if len(files) == 0 {
		return nil
	}

	f, err := os.Open(files[0])
	if err != nil {
		t.Fatalf("could not open log file '%s': %s", files[0], err)
	}

	return f
}

// openLogFile opens the log file for reading and returns it.
// It's the caller's responsibility to close the file.
// If the log file is not found, the test fails. The returned
// value is never nil.
func (b *BeatProc) openLogFile() *os.File {
	// Beats can produce two different log files, to make sure we're
	// reading the normal one we add the year to the glob. The default
	// log file name looks like: filebeat-20240116.ndjson
	year := time.Now().Year()
	glob := fmt.Sprintf("%s-%d*.ndjson", filepath.Join(b.tempDir, b.beatName), year)

	return b.openGlobFile(glob, true)
}

// openEventLogFile opens the log file for reading and returns it.
// If the events log file does not exist, nil is returned
// It's the caller's responsibility to close the file.
func (b *BeatProc) openEventLogFile() *os.File {
	return b.openGlobFile(b.getEventLogFileGlob(), false)
}

func (b *BeatProc) getEventLogFileGlob() string {
	// Beats can produce two different log files, to make sure we're
	// reading the normal one we add the year to the glob. The default
	// log file name looks like: filebeat-20240116.ndjson
	year := time.Now().Year()
	glob := fmt.Sprintf("%s-events-data-%d*.ndjson", filepath.Join(b.tempDir, b.beatName), year)
	return glob
}

// createTempDir creates a temporary directory that will be
// removed after the tests passes.
//
// If the test fails, the temporary directory is not removed.
//
// If the tests are run with -v, the temporary directory will
// be logged.
func createTempDir(t *testing.T) string {
	rootDir, err := filepath.Abs("../../build/integration-tests")
	if err != nil {
		t.Fatalf("failed to determine absolute path for temp dir: %s", err)
	}
	err = os.MkdirAll(rootDir, 0o750)
	if err != nil {
		t.Fatalf("error making test dir: %s: %s", rootDir, err)
	}
	tempDir, err := os.MkdirTemp(rootDir, strings.ReplaceAll(t.Name(), "/", "-"))
	if err != nil {
		t.Fatalf("failed to make temp directory: %s", err)
	}

	cleanup := func() {
		if !t.Failed() {
			if err := os.RemoveAll(tempDir); err != nil {
				// Ungly workaround Windows limitations
				// Windows does not support the Interrup signal, so it might
				// happen that Filebeat is still running, keeping it's registry
				// file open, thus preventing the temporary folder from being
				// removed. So we log the error and move on without failing the
				// test
				if runtime.GOOS == "windows" {
					t.Logf("[WARN] Could not remove temporatry directory '%s': %s", tempDir, err)
				} else {
					t.Errorf("could not remove temp dir '%s': %s", tempDir, err)
				}
			}
		} else {
			t.Logf("Temporary directory saved: %s", tempDir)
		}
	}
	t.Cleanup(cleanup)

	return tempDir
}

// EnsureESIsRunning ensures Elasticsearch is running and is reachable
// using the default test credentials or the corresponding environment
// variables.
func EnsureESIsRunning(t *testing.T) {
	t.Helper()
	esURL := GetESURL(t, "http")

	ctx, cancel := context.WithDeadline(context.Background(), time.Now().Add(500*time.Second))
	defer cancel()
	req, err := http.NewRequestWithContext(ctx, http.MethodGet, esURL.String(), nil)
	if err != nil {
		t.Fatalf("cannot create request to ensure ES is running: %s", err)
	}

	u := esURL.User.Username()
	p, _ := esURL.User.Password()
	req.SetBasicAuth(u, p)

	resp, err := http.DefaultClient.Do(req)
	if err != nil {
		// If you're reading this message, you probably forgot to start ES
		// run `mage docker:composeUp` from Filebeat's folder to start all
		// containers required for integration tests
		t.Fatalf("cannot execute HTTP request to ES: '%s', check to make sure ES is running (mage docker:composeUp)", err)
	}
	defer resp.Body.Close()
	if resp.StatusCode != http.StatusOK {
		t.Errorf("unexpected HTTP status: %d, expecting 200 - OK", resp.StatusCode)
	}
}

func GetESClient(t *testing.T, scheme string) *elasticsearch.Client {
	t.Helper()
	esURL := GetESURL(t, scheme)

	u := esURL.User.Username()
	p, _ := esURL.User.Password()

	// prepare to query ES
	esCfg := elasticsearch.Config{
		Addresses: []string{fmt.Sprintf("%s://%s", esURL.Scheme, esURL.Host)},
		Username:  u,
		Password:  p,
		Transport: &http.Transport{
			TLSClientConfig: &tls.Config{
				InsecureSkipVerify: true, //nolint:gosec // this is only for testing
			},
		},
	}
	es, err := elasticsearch.NewClient(esCfg)
	if err != nil {
		t.Fatalf("could not get elasticsearch client due to: %v", err)
	}
	return es

}

// FileContains searches for the specified string in a file and returns the first matching line.
// The method reads the file line by line, looking for the first occurrence of the match string.
// If the match is found, it returns the entire line containing the match.
// If no match is found, it returns an empty string.
//
// Parameters:
//   - filename: Path to the file to search in
//   - match: String to search for in the file
//
// Returns:
//
//	The first line containing the match string or an empty string if not found.
//
// The test will fail if the file cannot be opened or if an error occurs while reading.
func (b *BeatProc) FileContains(filename string, match string) string {
	file, err := os.Open(filename)
	require.NoErrorf(b.t, err, "error opening: %s", filename)
	r := bufio.NewReader(file)
	for {
		line, err := r.ReadString('\n')
		if err != nil {
			if err != io.EOF {
				b.t.Fatalf("error reading log file '%s': %s", file.Name(), err)
			}
			break
		}
		if strings.Contains(line, match) {
			return line
		}
	}
	return ""
}

func (b *BeatProc) WaitFileContains(filename string, match string, waitFor time.Duration) string {
	var returnValue string
	require.Eventuallyf(b.t,
		func() bool {
			returnValue = b.FileContains(filename, match)
			return returnValue != ""
		}, waitFor, 100*time.Millisecond, "match string '%s' not found in %s", match, filename)

	return returnValue
}

func (b *BeatProc) WaitStdErrContains(match string, waitFor time.Duration) string {
	return b.WaitFileContains(b.stderr.Name(), match, waitFor)
}

func (b *BeatProc) WaitStdOutContains(match string, waitFor time.Duration) string {
	return b.WaitFileContains(b.stdout.Name(), match, waitFor)
}

func (b *BeatProc) LoadMeta() (Meta, error) {
	m := Meta{}
	metaFile, err := os.Open(filepath.Join(b.TempDir(), "data", "meta.json"))
	if err != nil {
		return m, err
	}
	defer metaFile.Close()

	metaBytes, err := io.ReadAll(metaFile)
	require.NoError(b.t, err, "error reading meta file")
	err = json.Unmarshal(metaBytes, &m)
	require.NoError(b.t, err, "error unmarshalling meta data")
	return m, nil
}

// RemoveAllCLIArgs removes all CLI arguments configured.
// It will also remove all configuration for home path and
// logs, therefore some methods, like the ones that read logs,
// might fail if Filebeat is not configured the way this framework
// expects.
//
// The only CLI argument kept is the `--systemTest` that is necessary
// to make the System Test Binary run Filebeat
func (b *BeatProc) RemoveAllCLIArgs() {
	b.baseArgs = []string{b.beatName, "--systemTest"}
}

func (b *BeatProc) Stdin() io.WriteCloser {
	return b.stdin
}

func (b *BeatProc) ReadStdout() (string, error) {
	by, err := os.ReadFile(b.stdout.Name())
	return string(by), err
}

// GetESURL Returns the ES URL with username and password set,
// it uses ES_USER and ES_PASS that on our mage automation defaults
// to user 'beats' and pass 'testing'. This user/role has limited
// privileges, it cannot create arbitrary indexes.
func GetESURL(t *testing.T, scheme string) url.URL {
	return getESURL(t, scheme, "ES_USER", "ES_PASS")
}

// GetESURL Returns the ES URL with admin username and password set,
// it uses ES_SUPERUSER_USER and ES_SUPERUSER_PASS that on our mage
// automation defaults to user 'admin' and pass 'testing'.
func GetESAdminURL(t *testing.T, scheme string) url.URL {
	return getESURL(t, scheme, "ES_SUPERUSER_USER", "ES_SUPERUSER_PASS")
}

func getESURL(t *testing.T, scheme string, userEnvVar, passEnvVar string) url.URL {
	t.Helper()

	esHost := os.Getenv("ES_HOST")
	if esHost == "" {
		esHost = "localhost"
	}

	esPort := os.Getenv("ES_PORT")
	if esPort == "" {
		switch scheme {
		case "http":
			esPort = "9200"
		case "https":
			esPort = "9201"
		default:
			t.Fatalf("could not determine port from env variable: ES_PORT=%s", esPort)
		}
	}

	user := os.Getenv(userEnvVar)
	if user == "" {
		user = "admin"
	}

	pass := os.Getenv(passEnvVar)
	if pass == "" {
		pass = "testing"
	}

	esURL := url.URL{
		Scheme: scheme,
		Host:   fmt.Sprintf("%s:%s", esHost, esPort),
		User:   url.UserPassword(user, pass),
	}
	return esURL
}

func GetKibana(t *testing.T) (url.URL, *url.Userinfo) {
	t.Helper()

	kibanaHost := os.Getenv("KIBANA_HOST")
	if kibanaHost == "" {
		kibanaHost = "localhost"
	}

	kibanaPort := os.Getenv("KIBANA_PORT")
	if kibanaPort == "" {
		kibanaPort = "5601"
	}

	kibanaURL := url.URL{
		Scheme: "http",
		Host:   fmt.Sprintf("%s:%s", kibanaHost, kibanaPort),
	}
	kibanaUser := url.UserPassword("beats", "testing")
	return kibanaURL, kibanaUser
}

func HttpDo(t *testing.T, method string, targetURL url.URL) (statusCode int, body []byte, err error) {
	t.Helper()
	client := &http.Client{}

	ctx, cancel := context.WithDeadline(context.Background(), time.Now().Add(30*time.Second))
	defer cancel()
	req, err := http.NewRequestWithContext(ctx, method, targetURL.String(), nil)
	if err != nil {
		return 0, nil, fmt.Errorf("error making request, method: %s, url: %s, error: %w", method, targetURL.String(), err)
	}

	resp, err := client.Do(req)
	if err != nil {
		return 0, nil, fmt.Errorf("error doing request, method: %s, url: %s, error: %w", method, targetURL.String(), err)
	}
	defer resp.Body.Close()
	body, err = io.ReadAll(resp.Body)

	if err != nil {
		return resp.StatusCode, nil, fmt.Errorf("error reading request, method: %s, url: %s, status code: %d", method, targetURL.String(), resp.StatusCode)
	}
	return resp.StatusCode, body, nil
}

func FormatDatastreamURL(t *testing.T, srcURL url.URL, dataStream string) (url.URL, error) {
	t.Helper()
	path, err := url.JoinPath("/_data_stream", dataStream)
	if err != nil {
		return url.URL{}, fmt.Errorf("error joining data_stream path: %w", err)
	}
	srcURL.Path = path
	return srcURL, nil
}

func FormatIndexTemplateURL(t *testing.T, srcURL url.URL, template string) (url.URL, error) {
	t.Helper()
	path, err := url.JoinPath("/_index_template", template)
	if err != nil {
		return url.URL{}, fmt.Errorf("error joining index_template path: %w", err)
	}
	srcURL.Path = path
	return srcURL, nil
}

func FormatPolicyURL(t *testing.T, srcURL url.URL, policy string) (url.URL, error) {
	t.Helper()
	path, err := url.JoinPath("/_ilm/policy", policy)
	if err != nil {
		return url.URL{}, fmt.Errorf("error joining ilm policy path: %w", err)
	}
	srcURL.Path = path
	return srcURL, nil
}

func FormatRefreshURL(t *testing.T, srcURL url.URL) url.URL {
	t.Helper()
	srcURL.Path = "/_refresh"
	return srcURL
}

func FormatDataStreamSearchURL(t *testing.T, srcURL url.URL, dataStream string) (url.URL, error) {
	t.Helper()
	path, err := url.JoinPath("/", dataStream, "_search")
	if err != nil {
		return url.URL{}, fmt.Errorf("error joining ilm policy path: %w", err)
	}
	srcURL.Path = path
	return srcURL, nil
}

func readLastNBytes(filename string, numBytes int64) ([]byte, error) {
	f, err := os.Open(filename)
	if err != nil {
		return nil, fmt.Errorf("error opening %s: %w", filename, err)
	}
	fInfo, err := f.Stat()
	if err != nil {
		return nil, fmt.Errorf("error stating %s: %w", filename, err)
	}
	var startPosition int64
	if fInfo.Size() >= numBytes {
		startPosition = fInfo.Size() - numBytes
	} else {
		startPosition = 0
	}
	_, err = f.Seek(startPosition, io.SeekStart)
	if err != nil {
		return nil, fmt.Errorf("error seeking to %d in %s: %w", startPosition, filename, err)
	}
	return io.ReadAll(f)
}

func reportErrors(t *testing.T, tempDir string, beatName string) {
	var maxlen int64 = 100 * 1024 // 100 KiB
	stderr, err := readLastNBytes(filepath.Join(tempDir, "stderr"), maxlen)
	if err != nil {
		t.Logf("error reading stderr: %s", err)
	}
	t.Logf("Last %d bytes of stderr:\n%s", len(stderr), string(stderr))

	stdout, err := readLastNBytes(filepath.Join(tempDir, "stdout"), maxlen)
	if err != nil {
		t.Logf("error reading stdout: %s", err)
	}
	t.Logf("Last %d bytes of stdout:\n%s", len(stdout), string(stdout))

	glob := fmt.Sprintf("%s-*.ndjson", filepath.Join(tempDir, beatName))
	files, err := filepath.Glob(glob)
	if err != nil {
		t.Logf("glob error with: %s: %s", glob, err)
	}
	for _, f := range files {
		contents, err := readLastNBytes(f, maxlen)
		if err != nil {
			t.Logf("error reading %s: %s", f, err)
		}
		t.Logf("Last %d bytes of %s:\n%s", len(contents), f, string(contents))
	}
}

// WaitLineCountInFile counts number of lines in the given file and  asserts if it matches expected count
func WaitLineCountInFile(t *testing.T, path string, count int) {
	t.Helper()
	var lines []byte
	var err error
	require.Eventuallyf(t, func() bool {
		// ensure all log lines are ingested
		lines, err = os.ReadFile(path)
		if err != nil {
			t.Logf("error reading file %v", err)
			return false
		}
		lines := strings.Split(string(lines), "\n")
		// we subtract number of lines by 1 because the last line in output file contains an extra \n
		return len(lines)-1 == count
	}, 2*time.Minute, 10*time.Second, "expected lines: %d, got lines: %d", count, lines)

}

// CountFileLines returns the number of lines matching in given glob pattern
func (b *BeatProc) CountFileLines(glob string) int {
	file := b.openGlobFile(glob, true)
	defer file.Close()
	data, err := io.ReadAll(file)
	if err != nil {
		b.t.Fatalf("could not read file '%s': %s", file.Name(), err)
	}

	return bytes.Count(data, []byte{'\n'})
}

func (b *BeatProc) WaitEventsInLogFile(events int, timeout time.Duration) {
	msg := strings.Builder{}

	require.Eventually(b.t, func() bool {
		msg.Reset()
		got := b.CountFileLines(b.getEventLogFileGlob())
		fmt.Fprintf(&msg, "expecting %d events, got %d", events, got)
		return events == got
	}, timeout, 100*time.Millisecond, &msg)
}

// ConfigFilePath returns the config file path
func (b *BeatProc) ConfigFilePath() string {
	return b.configFile
}

// StartMockES starts mock-es on the specified address.
// If add is an empty string a random local port is used.
// The return values are:
//   - The HTTP server
//   - The server address in the form http://ip:port
//   - The mock-es API handler
//   - The ManualReader for accessing the metrics
func StartMockES(
	t *testing.T,
	addr string,
	percentDuplicate,
	percentTooMany,
	percentNonIndex,
	percentTooLarge,
	historyCap uint,
) (*http.Server, string, *api.APIHandler, *sdkmetric.ManualReader) {

	uid := uuid.Must(uuid.NewV4())

	rdr := sdkmetric.NewManualReader()
	provider := sdkmetric.NewMeterProvider(
		sdkmetric.WithReader(rdr),
	)

	es := api.NewAPIHandler(
		uid,
		t.Name(),
		provider,
		time.Now().Add(24*time.Hour),
		0,
		percentDuplicate,
		percentTooMany,
		percentNonIndex,
		percentTooLarge,
		historyCap,
	)

	if addr == "" {
		addr = "localhost:0"
	}

	l, err := net.Listen("tcp", addr)
	if err != nil {
		if l, err = net.Listen("tcp6", addr); err != nil {
			t.Fatalf("failed to listen on a port: %v", err)
		}
	}

	addr = l.Addr().String()
	s := http.Server{Handler: es, ReadHeaderTimeout: time.Second}
	go func() {
		if err := s.Serve(l); !errors.Is(err, http.ErrServerClosed) {
			t.Errorf("could not start mock-es server: %s", err)
		}
	}()

	serverURL := "http://" + addr
	// Ensure the Server is up and running before returning
	require.Eventually(
		t,
		func() bool {
			resp, err := http.Get(serverURL) //nolint:gosec,noctx // It's just a test
			if err != nil {
				return false
			}
			//nolint: errcheck // We're just draining the body, we can ignore the error
			io.Copy(io.Discard, resp.Body)
			resp.Body.Close()
			return true
		},
		time.Second,
		time.Millisecond,
		"mock-es server did not start on '%s'", addr)

	return &s, serverURL, es, rdr
}

<<<<<<< HEAD
// GetEventsFromFileOutput reads all events from all the files on dir. If n > 0,
// then it reads up to n events. It considers all files are ndjson, and it skips
// any directory within dir.
func GetEventsFromFileOutput[E any](t *testing.T, dir string, n int) []E {
	t.Helper()

	if n < 1 {
		n = math.MaxInt
	}

	var events []E
	entries, err := os.ReadDir(dir)
	require.NoError(t, err, "could not read events directory")
	for _, e := range entries {
		if e.IsDir() {
			continue
		}
		f, err := os.Open(filepath.Join(dir, e.Name()))
		require.NoErrorf(t, err, "could not open file %q", e.Name())

		scanner := bufio.NewScanner(f)
		for scanner.Scan() {
			var ev E
			err := json.Unmarshal(scanner.Bytes(), &ev)
			require.NoError(t, err, "failed to read event")
			events = append(events, ev)

			if len(events) >= n {
				return events
			}
		}
	}

	return events
}

// WaitPublishedEvents waits until the desired number of events
// have been published. It assumes the file output is used, the filename
// for the output is 'output' and 'path' is set to the TempDir.
func (b *BeatProc) WaitPublishedEvents(t *testing.T, timeout time.Duration, events int) {
=======
// WaitPublishedEvents waits until the desired number of events
// have been published. It assumes the file output is used, the filename
// for the output is 'output' and 'path' is set to the TempDir.
func (b *BeatProc) WaitPublishedEvents(timeout time.Duration, events int) {
	t := b.t
>>>>>>> bf63860f
	t.Helper()

	msg := strings.Builder{}
	path := filepath.Join(b.TempDir(), "output-*.ndjson")
	assert.Eventually(t, func() bool {
		got := b.CountFileLines(path)
		msg.Reset()
		fmt.Fprintf(&msg, "expecting %d events, got %d", events, got)
		return got == events
	}, timeout, 200*time.Millisecond, &msg)
<<<<<<< HEAD
=======
}

// GetEventsFromFileOutput reads all events from file output. If n > 0,
// then it reads up to n events. It assumes the filename
// for the output is 'output' and 'path' is set to the TempDir.
func GetEventsFromFileOutput[E any](b *BeatProc, n int) []E {
	b.t.Helper()

	if n < 1 {
		n = math.MaxInt
	}

	var events []E
	path := filepath.Join(b.TempDir(), "output-*.ndjson")

	f := b.openGlobFile(path, true)

	scanner := bufio.NewScanner(f)
	for scanner.Scan() {
		var ev E
		err := json.Unmarshal(scanner.Bytes(), &ev)
		require.NoError(b.t, err, "failed to read event")
		events = append(events, ev)

		if len(events) >= n {
			return events
		}
	}

	return events
>>>>>>> bf63860f
}<|MERGE_RESOLUTION|>--- conflicted
+++ resolved
@@ -1272,54 +1272,47 @@
 	return &s, serverURL, es, rdr
 }
 
-<<<<<<< HEAD
-// GetEventsFromFileOutput reads all events from all the files on dir. If n > 0,
-// then it reads up to n events. It considers all files are ndjson, and it skips
-// any directory within dir.
-func GetEventsFromFileOutput[E any](t *testing.T, dir string, n int) []E {
-	t.Helper()
-
-	if n < 1 {
-		n = math.MaxInt
-	}
-
-	var events []E
-	entries, err := os.ReadDir(dir)
-	require.NoError(t, err, "could not read events directory")
-	for _, e := range entries {
-		if e.IsDir() {
-			continue
-		}
-		f, err := os.Open(filepath.Join(dir, e.Name()))
-		require.NoErrorf(t, err, "could not open file %q", e.Name())
-
-		scanner := bufio.NewScanner(f)
-		for scanner.Scan() {
-			var ev E
-			err := json.Unmarshal(scanner.Bytes(), &ev)
-			require.NoError(t, err, "failed to read event")
-			events = append(events, ev)
-
-			if len(events) >= n {
-				return events
-			}
-		}
-	}
-
-	return events
-}
-
-// WaitPublishedEvents waits until the desired number of events
-// have been published. It assumes the file output is used, the filename
-// for the output is 'output' and 'path' is set to the TempDir.
-func (b *BeatProc) WaitPublishedEvents(t *testing.T, timeout time.Duration, events int) {
-=======
+// // GetEventsFromFileOutput reads all events from all the files on dir. If n > 0,
+// // then it reads up to n events. It considers all files are ndjson, and it skips
+// // any directory within dir.
+// func GetEventsFromFileOutput[E any](t *testing.T, dir string, n int) []E {
+// 	t.Helper()
+
+// 	if n < 1 {
+// 		n = math.MaxInt
+// 	}
+
+// 	var events []E
+// 	entries, err := os.ReadDir(dir)
+// 	require.NoError(t, err, "could not read events directory")
+// 	for _, e := range entries {
+// 		if e.IsDir() {
+// 			continue
+// 		}
+// 		f, err := os.Open(filepath.Join(dir, e.Name()))
+// 		require.NoErrorf(t, err, "could not open file %q", e.Name())
+
+// 		scanner := bufio.NewScanner(f)
+// 		for scanner.Scan() {
+// 			var ev E
+// 			err := json.Unmarshal(scanner.Bytes(), &ev)
+// 			require.NoError(t, err, "failed to read event")
+// 			events = append(events, ev)
+
+// 			if len(events) >= n {
+// 				return events
+// 			}
+// 		}
+// 	}
+
+// 	return events
+// }
+
 // WaitPublishedEvents waits until the desired number of events
 // have been published. It assumes the file output is used, the filename
 // for the output is 'output' and 'path' is set to the TempDir.
 func (b *BeatProc) WaitPublishedEvents(timeout time.Duration, events int) {
 	t := b.t
->>>>>>> bf63860f
 	t.Helper()
 
 	msg := strings.Builder{}
@@ -1330,8 +1323,6 @@
 		fmt.Fprintf(&msg, "expecting %d events, got %d", events, got)
 		return got == events
 	}, timeout, 200*time.Millisecond, &msg)
-<<<<<<< HEAD
-=======
 }
 
 // GetEventsFromFileOutput reads all events from file output. If n > 0,
@@ -1362,5 +1353,4 @@
 	}
 
 	return events
->>>>>>> bf63860f
 }